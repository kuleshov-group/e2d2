import copy
import inspect
import sys
from abc import ABC, abstractmethod
from collections import OrderedDict
from dataclasses import dataclass
from functools import partial
from pathlib import Path
from typing import Any, Dict, Literal, Optional, Tuple

import hydra.utils
import torch
from tqdm import tqdm
from transformers import PretrainedConfig, PreTrainedModel
from transformers.modeling_outputs import ModelOutput

try:
    from torch.nn.attention.flex_attention import (
        BlockMask,
        create_block_mask,
        flex_attention,
    )
except ImportError:
    BlockMask, create_block_mask, flex_attention = None, None, None

# Add the local directory (enables hydra.utils.instantiate for local imports)
sys.path.append(str(Path(__file__).resolve().parent))

# Local imports not used, but added here so that HF push_to_hub adds them to model repo
# noinspection PyUnresolvedReferences
from src.backbone.dit import DIT  # noqa: F401
from src.noise_schedule.noise_schedules import (  # noqa: F401
    CosineNoise,
    ExponentialNoise,
    LinearNoise,
    LogarithmicNoise,
)


@dataclass
class DenoiserInput(OrderedDict):
    """Input to the denoiser model."""

    xt: torch.Tensor  # (B, L) Tensor of token_ids
    x0: Optional[torch.Tensor] = None  # (B, L) Tensor of token_ids (not used in gen.)
    attention_mask: Optional[torch.Tensor] = None  # (B, L)
    t: Optional[torch.Tensor] = None  # (B,)
    alpha_t: Optional[torch.Tensor] = None  # (B,) | (B, 1) | (B, 1, 1)
    alpha_t_prime: Optional[torch.Tensor] = None  # (B,) | (B, 1) | (B, 1, 1)
    past_key_values: Optional[torch.Tensor] = None  # (B, ctx_len, D)
    # Placeholder in case future experiments require different inputs
    kwargs: dict[str, Any] | None = None


@dataclass
class LossAndNllOutput(OrderedDict):
    """Loss output for denoiser models."""

    loss: torch.Tensor
    nlls: torch.Tensor


@dataclass
class DenoiserOutput(ModelOutput):
    """Output of the denoiser model."""

    denoiser_output: torch.Tensor
    logits: Optional[torch.Tensor] = None
    tokens_mask: Optional[torch.Tensor] = None
    past_key_values: Optional[torch.Tensor] = None
    loss: Optional[torch.Tensor] = None
    nlls: Optional[torch.Tensor] = None
    # Placeholder in case future models produce different outputs
    output_kwargs: Optional[Dict[str, Any]] = None


class DenoiserConfig(PretrainedConfig):
    """Configuration class for Denoiser models.

    This class is used to initialize the model and contains all the necessary
    parameters for the model's architecture.
    """

    model_type = "denoiser"

    def __init__(
        self,
        length: int | None = None,
        backbone_config: dict[str, Any] | None = None,
        noise_config: dict[str, Any] | None = None,
        tokenization_config: dict[str, Any] | None = None,
        time_conditioned_backbone: bool | None = None,
        **kwargs,
    ):
        super().__init__(**kwargs)
        for v in [
            "vocab_size",
            "mask_token_id",
            "pad_token_id",
            "bos_token_id",
            "eos_token_id",
            "pad_vocab_size_multiple",
        ]:
            if tokenization_config is not None and (
                not hasattr(self, v) or hasattr(tokenization_config, v)
            ):
                setattr(self, v, tokenization_config.get(v, None))
            else:
                setattr(self, v, None)
        self.backbone_config = backbone_config
        self.noise_config = noise_config
        self.length = length
        self.time_conditioned_backbone = time_conditioned_backbone


class Denoiser(ABC, PreTrainedModel):
    """Abstract base class for denoising models.

    This class defines the interface for AR, Diffusion, and Flow-based parametrizations.
    """

    config_class = DenoiserConfig

    def __init__(
        self,
        config: DenoiserConfig,
    ):
        """
        Initialize the Denoiser with a configuration and optional dataset type.

        Parameters:
            config (Any): Configuration object for the model.
        """
        super().__init__(config)
        self.config = config
        self.vocab_size = config.vocab_size
        self.mask_token_id = config.mask_token_id
        self.pad_token_id = config.pad_token_id
        self.bos_token_id = config.bos_token_id
        self.eos_token_id = config.eos_token_id
        self.backbone = hydra.utils.instantiate(config.backbone_config)
        self.noise_schedule = (
            hydra.utils.instantiate(config.noise_config)
            if config.noise_config is not None
            else None
        )
        self.time_conditioned_backbone = (
            config.time_conditioned_backbone
            if config.time_conditioned_backbone is not None
            else "noise" in inspect.getfullargspec(self.backbone.forward).args
        )

    @abstractmethod
    def _prepare_inputs(
        self,
        input_ids: torch.LongTensor,
        attention_mask: torch.FloatTensor | None = None,
        t: torch.FloatTensor | None = None,
        past_key_values: torch.FloatTensor | None = None,
    ) -> DenoiserInput:
        """
        Prepare inputs for the model.

        Parameters:
            input_ids (torch.Tensor): Input tensor to the model.
            attention_mask (Optional[torch.Tensor]): Attention mask for the model.
            t (Optional[torch.Tensor]): Time step for the model.
            past_key_values (Optional[torch.Tensor]): Past key values for the model.
        Returns:
            Denoiser inputs.
        """
        raise NotImplementedError("Denoiser subclasses must implement _prepare_inputs")

    @abstractmethod
    def _compute_loss(
        self, model_output: torch.Tensor, denoiser_inputs: DenoiserInput, **kwargs: Any
    ) -> LossAndNllOutput:
        """
        Compute the loss for the denoising model.

        Parameters:
            model_output (torch.Tensor): Output tensor from self.forward.
            denoiser_inputs (DenoiserInput): Inputs passed to the denoiser model.

        Returns:
            LossAndNllOutput: loss (torch.FloatTensor) and nlls (torch.FloatTensor).
        """
        raise NotImplementedError("Denoiser subclasses must implement _compute_loss")

    def _forward(
        self,
        backbone_output: torch.Tensor,
        denoiser_inputs: DenoiserInput,
        **kwargs: Any,
    ) -> torch.Tensor:
        """
        Forward pass for the denoiser model returns probabilities over denoised
        sequence.

        Some classes may need to override this method.

        Parameters:
            backbone_output (torch.Tensor): Output tensor from the backbone model.
            denoiser_inputs (DenoiserInput): Inputs passed to the denoiser model.

        Returns:
            Model outputs (torch.Tensor).
        """
        return torch.log_softmax(backbone_output, dim=-1)

    def _backbone_forward(self, denoiser_inputs: DenoiserInput, **kwargs: Any):
        """Forward pass for the backbone model (should return logits).

        Some classes may need to override this method.

        Parameters:
            denoiser_inputs (DenoiserInput): Inputs passed to the denoiser model.

        Returns:
            Backbone output (torch.Tensor).
        """
        if self.time_conditioned_backbone:
            return self.backbone(
                denoiser_inputs.xt,
                attention_mask=denoiser_inputs.attention_mask,
                noise=denoiser_inputs.alpha_t,
                past_key_values=denoiser_inputs.past_key_values,
            )
        return self.backbone(
            denoiser_inputs.xt,
            attention_mask=denoiser_inputs.attention_mask,
            past_key_values=denoiser_inputs.past_key_values,
            **kwargs,
        )

    def forward(
        self,
        input_ids: torch.LongTensor,
        attention_mask: torch.FloatTensor | None = None,
<<<<<<< HEAD
        past_key_values: torch.Tensor | None = None,
=======
        t: torch.FloatTensor | None = None,
>>>>>>> d47da27e
        compute_loss: bool | None = True,
        **kwargs,
    ) -> DenoiserOutput:
        """
        Perform a forward pass through the denoising model and
        (optionally) compute the loss.

        Parameters:
            input_ids (torch.Tensor): Input tensor to the model.
            attention_mask (Optional[torch.Tensor]): Attention mask for the model.
<<<<<<< HEAD
            past_key_values (Optional[torch.Tensor]): KV cache.
=======
            t (Optional[torch.Tensor]): Denoising time step for the model.
>>>>>>> d47da27e
            compute_loss (Optional[bool]): Flag to compute loss.

        Returns:
            DenoiserOutput
        """
        denoiser_inputs = self._prepare_inputs(
            input_ids=input_ids,
            attention_mask=attention_mask,
            past_key_values=past_key_values,
            t=t,
        )

        backbone_output = self._backbone_forward(denoiser_inputs, **kwargs)
        new_past_key_values = getattr(backbone_output, "past_key_values", None)
        if hasattr(backbone_output, "logits"):
            backbone_output = backbone_output.logits
        denoiser_output = self._forward(
            backbone_output,
            denoiser_inputs,
            **kwargs,
        )

        if compute_loss:
            loss_and_nll = self._compute_loss(
                model_output=denoiser_output, denoiser_inputs=denoiser_inputs, **kwargs
            )
            loss = loss_and_nll.loss
            nlls = loss_and_nll.nlls
        else:
            loss, nlls = None, None

        return DenoiserOutput(
            denoiser_output=denoiser_output,
            logits=backbone_output,
            past_key_values=new_past_key_values,
            tokens_mask=denoiser_inputs.attention_mask,
            loss=loss,
            nlls=nlls,
        )

    @staticmethod
    def _sample_categorical(categorical_probs):
        """Helper function to sample from a categorical distribution."""
        categorical_probs = categorical_probs.to(torch.float64)
        gumbel_norm = (1e-10 - (torch.rand_like(categorical_probs) + 1e-10).log()).to(
            categorical_probs.dtype
        )
        return (categorical_probs / gumbel_norm).argmax(dim=-1)

    @abstractmethod
    def generate_samples(  # TODO: clean up signature and docstring
        self,
        max_seq_len: int,
        num_steps: int,
        nucleus_p: float = 1.0,
        batch_size: int | None = None,
        eps: float = 1e-5,
        device: str | None = None,
        disable_cache: bool = False,
        input_ids: torch.LongTensor | None = None,
        **kwargs: Any,
    ) -> torch.Tensor:
        """Generates sample from denoising model.
        # TODO: will need to enable infilling / starting from partially noised sequences

        Args:
            batch_size (int): Batch size.
            max_seq_len (int): Maximum sequence length.
            num_steps (int): Number of sampling steps.
            nucleus_p (float, optional): Nucleus sampling probability.
                Defaults to 1.0 (i.e., no nucleus sampling)
            eps (float, optional): Minimum value for t. Defaults to 1e-5.
            device (str, optional): Device to use for computation.
                Defaults to None, which will select cuda (if available).
            disable_cache (bool, optional): Whether to disable caching.
                Defaults to False.
            input_ids (torch.LongTensor, optional): Optional input tensor
        Returns:
            torch.Tensor: Generated samples of token_ids (B, L).
        """
        raise NotImplementedError


class ARConfig(DenoiserConfig):
    """Configuration class for autoregressive (AR) models."""

    model_type = "ar"
    auto_map = {
        "AutoConfig": "denoiser.ARConfig",
        "AutoModel": "denoiser.AR",
        "AutoModelForCausalLM": "denoiser.AR",
    }

    def __init__(
        self,
        length: int | None = None,
        backbone_config: dict[str, Any] | None = None,
        tokenization_config: dict[str, Any] | None = None,
        noise_config: None = None,
        time_conditioned_backbone: bool | None = None,
        **kwargs,
    ):
        super().__init__(
            length=length,
            backbone_config=backbone_config,
            noise_config=noise_config,
            tokenization_config=tokenization_config,
            time_conditioned_backbone=time_conditioned_backbone,
            **kwargs,
        )


class AR(Denoiser):
    """Denoiser class for autoregressive (AR) models."""

    config_class = ARConfig

    def __init__(
        self,
        config: ARConfig,
    ):
        super().__init__(config)

    def _prepare_inputs(
        self,
        input_ids: torch.LongTensor,
        attention_mask: torch.FloatTensor | None = None,
        t: torch.FloatTensor | None = None,
        past_key_values: torch.FloatTensor | None = None,
    ) -> DenoiserInput:
        # Prepare inputs for autoregressive model
        labels = copy.deepcopy(input_ids[..., 1:])[..., None]
        input_ids = input_ids[..., :-1]
        if attention_mask is None:
            attention_mask = torch.ones_like(input_ids, dtype=torch.float)
        elif attention_mask.shape != input_ids.shape:
            attention_mask = attention_mask[..., :-1]

        return DenoiserInput(
            xt=input_ids,
            x0=labels,
            attention_mask=attention_mask,
            past_key_values=past_key_values,
        )

    def _compute_loss(
        self, model_output: torch.Tensor, denoiser_inputs: DenoiserInput, **kwargs: Any
    ) -> LossAndNllOutput:
        # Shift labels
        loss = -torch.gather(model_output, -1, denoiser_inputs.x0).squeeze(-1)

        nlls = loss * denoiser_inputs.attention_mask
        count = denoiser_inputs.attention_mask.sum()

        batch_nll = nlls.sum()
        token_nll = batch_nll / count

        return LossAndNllOutput(loss=token_nll, nlls=nlls)

    def generate_samples(
        self,
        max_seq_len: int,
        nucleus_p: float = 1.0,
        batch_size: int | None = None,
        device: str | None = None,
        disable_cache: bool = False,
        input_ids: torch.LongTensor | None = None,
        input_attention_mask: torch.LongTensor | None = None,
        **kwargs: Any,
    ) -> torch.Tensor:
        input_attention_mask = (
            torch.ones((batch_size, 1), device=device)
            if input_ids is None
            else input_attention_mask
        )
        input_ids = (
            torch.ones((batch_size, 1), device=device) * self.bos_token_id
            if input_ids is None
            else input_ids
        )
        generated = torch.empty((input_ids.shape[0], max_seq_len), device=device)
        max_seq_len = max_seq_len - input_ids.shape[-1]
        past_key_values = None
        for i in range(max_seq_len):
            denoiser_output = self.forward(
                input_ids=input_ids,
                attention_mask=input_attention_mask,
                past_key_values=past_key_values,
                compute_loss=False,
            )
            past_key_values = denoiser_output.past_key_values
            log_probs = denoiser_output.denoiser_output
            if nucleus_p < 1.0:
                sorted_probs, sorted_indices = torch.sort(
                    log_probs[:, -1, :], descending=True, dim=-1
                )
                cumulative_probs = torch.cumsum(
                    torch.nn.functional.softmax(sorted_probs, dim=-1), dim=-1
                )
                top_p_mask = cumulative_probs <= nucleus_p
                top_p_mask[..., 0] = True
                nucleus_probs = torch.zeros_like(log_probs[:, -1, :])
                nucleus_probs.scatter_(
                    -1,
                    sorted_indices,
                    torch.nn.functional.softmax(
                        sorted_probs * top_p_mask.float(), dim=-1
                    ),
                )
                log_probs[:, -1, :] = nucleus_probs.log()
            input_ids = self._sample_categorical(log_probs[:, -1, :])
            generated[:, i] = input_ids
        return generated


class D3PMConfig(DenoiserConfig):
    """Configuration class for D3PM models."""

    model_type = "d3pm"
    auto_map = {
        "AutoConfig": "denoiser.D3PMConfig",
        "AutoModel": "denoiser.D3PM",
        "AutoModelForMaskedLM": "denoiser.D3PM",
    }

    def __init__(
        self,
        length: int | None = None,
        backbone_config: dict[str, Any] | None = None,
        noise_config: dict[str, Any] | None = None,
        tokenization_config: dict[str, Any] | None = None,
        time_conditioned_backbone: bool | None = None,
        T: int = 1000,
        diffusion_type: Literal["absorbing", "uniform"] = "absorbing",
        **kwargs,
    ):
        super().__init__(
            length=length,
            backbone_config=backbone_config,
            noise_config=noise_config,
            tokenization_config=tokenization_config,
            time_conditioned_backbone=time_conditioned_backbone,
            **kwargs,
        )
        self.diffusion_type = diffusion_type
        self.T = T


class D3PM(Denoiser):
    """Denoiser class for D3PM models.

    This class implements the Denoiser interface for D3PM models.
    """

    config_class = D3PMConfig

    def __init__(self, config: D3PMConfig):
        super().__init__(config)
        self.T = config.T
        self.diffusion_type = config.diffusion_type

    def _sample_q_xt(self, x0: torch.Tensor, alpha_t: torch.Tensor) -> torch.Tensor:
        move_indices = torch.rand(*x0.shape, device=x0.device) < (1.0 - alpha_t)
        if self.diffusion_type == "absorbing":
            return torch.where(move_indices, self.mask_token_id, x0)
        if self.diffusion_type == "uniform":
            uniform_tensor = torch.randint(
                0, self.vocab_size, x0.shape, device=x0.device
            )
            return torch.where(move_indices, uniform_tensor, x0)
        raise NotImplementedError(
            f"Diffusion type '{self.diffusion_type}' not implemented."
        )

    def _prepare_inputs(
        self,
        input_ids: torch.LongTensor,
        attention_mask: torch.FloatTensor | None = None,
        t: torch.FloatTensor | None = None,
        past_key_values: torch.FloatTensor | None = None,
    ):
        # Prepare inputs for D3PM model
        if attention_mask is None:
            attention_mask = torch.ones_like(input_ids, dtype=torch.float)

        if t is None:
            t = torch.rand(input_ids.shape[0], device=input_ids.device)
        alpha_t, alpha_t_prime = self.noise_schedule(t)
        while alpha_t.ndim < 2:
            alpha_t = alpha_t[..., None]
            alpha_t_prime = alpha_t_prime[..., None]
        xt = self._sample_q_xt(input_ids, alpha_t)

        return DenoiserInput(
            xt=xt,
            x0=input_ids,
            attention_mask=attention_mask,
            t=t,
            alpha_t=alpha_t,
            alpha_t_prime=alpha_t_prime,
        )

    def _compute_loss(
        self, model_output: torch.Tensor, denoiser_inputs: DenoiserInput, **kwargs: Any
    ) -> LossAndNllOutput:
        raise NotImplementedError

    def _sample_prior(self, device, batch_size, length):
        """Samples from prior / limiting distribution."""
        if self.diffusion_type == "absorbing_state":
            return self.mask_token_id * torch.ones(
                (batch_size, length), dtype=torch.int64, device=device
            )
        if self.diffusion_type == "uniform":
            return torch.randint(
                0,
                self.vocab_size,
                (batch_size, length),
                device=device,
                dtype=torch.int64,
            )
        raise NotImplementedError(
            f"Diffusion type '{self.diffusion_type}' not implemented."
        )

    def _compute_posterior(
        self,
        x: torch.Tensor,
        xt: torch.Tensor,
        alpha_t: torch.Tensor,
        alpha_s: torch.Tensor,
    ) -> torch.Tensor:
        """Computes posterior / approximate posterior q(x_s | x_t, x),
            where x represents clean sequence (as one-hots) or the output of the
            denoising model.

        Args:
            x (torch.Tensor): True (one-hot) / predicted clean signal (B, L, V).
            xt (torch.Tensor): Noised signal at time t (B, L).
            alpha_t (torch.Tensor): Noise schedule parameter at time t (B, 1, 1).
            alpha_s (torch.Tensor): Noise schedule parameter at time s (B, 1, 1).
        """
        if self.diffusion_type == "absorbing_state":
            q_xs = x * (alpha_s - alpha_t)
            q_xs[..., self.mask_token_id] = 1 - alpha_s[..., 0]
            q_xs /= 1 - alpha_t
            return q_xs

        alpha_ts = alpha_t / alpha_s
        d_alpha = alpha_s - alpha_t
        xt_one_hot = torch.nn.functional.one_hot(x, self.vocab_size)
        limiting_distribution = torch.ones_like(xt_one_hot) / self.vocab_size
        if self.diffusion_type == "uniform":
            return (
                alpha_t * self.vocab_size * x * xt_one_hot
                + (alpha_ts - alpha_t) * xt_one_hot
                + d_alpha * x
                + (1 - alpha_ts) * (1 - alpha_s) * limiting_distribution
            ) / (
                alpha_t * self.vocab_size * torch.gather(x, -1, xt[..., None])
                + (1 - alpha_t)
            )
        raise NotImplementedError(
            f"Diffusion type {self.diffusion_type} not implemented."
        )

    def _generate_unconditional(  # TODO add CBG and CFG generation
        self,
        alpha_t: torch.Tensor,
        alpha_s: torch.Tensor,
        nucleus_p: float,
        denoiser_inputs: DenoiserInput | None = None,
        cache: Dict[str, torch.Tensor] | None = None,
    ) -> Tuple[torch.Tensor, Dict[str, torch.Tensor]]:
        if cache is None:
            backbone_output = self._backbone_forward(denoiser_inputs)
            if isinstance(backbone_output, ModelOutput) and hasattr(
                backbone_output, "logits"
            ):
                backbone_output = backbone_output.logits
            log_x_theta = self._forward(
                backbone_output,
                denoiser_inputs,
            )  # should be the log(x_\theta) with the shape of (B, Seq, Vocab)
            x_theta = log_x_theta.exp()
            if nucleus_p < 1:
                sorted_probs, sorted_indices = torch.sort(
                    x_theta, descending=True, dim=-1
                )
                cumulative_probs = torch.cumsum(sorted_probs, dim=-1)
                top_p_mask = cumulative_probs <= nucleus_p
                top_p_mask[..., 0] = True
                nucleus_probs = sorted_probs * top_p_mask
                nucleus_probs /= nucleus_probs.sum(dim=-1, keepdim=True)
                x_theta = torch.zeros_like(x_theta).scatter_(
                    -1, sorted_indices, nucleus_probs
                )
        else:
            x_theta = cache["x_theta"]
        q_xs = self._compute_posterior(x_theta, denoiser_inputs.xt, alpha_t, alpha_s)
        cache = {"x_theta": x_theta}
        return q_xs, cache

    def generate_samples(
        self,
        max_seq_len: int,
        num_steps: int,
        nucleus_p: float = 1.0,
        batch_size: int | None = None,
        eps: float = 1e-5,
        device: str | None = None,
        disable_cache: bool = False,
        **kwargs: Any,
    ) -> torch.Tensor:
        device = (
            device
            if device is not None
            else ("cuda" if torch.cuda.is_available() else "cpu")
        )
        xt = self._sample_prior(device, batch_size, max_seq_len)
        timesteps = torch.linspace(1, eps, num_steps + 1, device=device)
        dt = (1 - eps) / num_steps
        pbar = tqdm(range(num_steps), desc="Sampling", leave=False)
        NFEs = 0
        cache = None
        for i in pbar:
            t = timesteps[i]
            if self.T > 0:
                t = (t * self.T).to(torch.int)
                t = t / self.T
                t += 1 / self.T
            if cache is None:
                NFEs += 1
            # t is 0-dim tensor, reshape to (1, 1, 1) for broadcasting
            alpha_t, _ = self.noise_schedule(t)[None, None, None]
            alpha_s, _ = self.noise_schedule(t - dt)[None, None, None]
            # prepare backbone inputs
            attention_mask = (
                torch.ones_like(xt, dtype=torch.float) if cache is None else None
            )
            denoiser_inputs = DenoiserInput(
                xt=xt, attention_mask=attention_mask, alpha_t=alpha_t
            )
            q_xs, cache = self._generate_unconditional(
                alpha_t=alpha_t,
                alpha_s=alpha_s,
                nucleus_p=nucleus_p,
                denoiser_inputs=denoiser_inputs,
                cache=cache,
            )
            xs = self._sample_categorical(q_xs)
            pbar.set_postfix(
                NFEs=NFEs,
                prob_check=(q_xs.sum() / xt.numel()).item(),
                nan_check=bool(q_xs.isnan().sum() > 0),
            )
            if not torch.allclose(xs, xt) or not disable_cache:
                cache = None
            xt = xs
        return xt


class MDLMConfig(D3PMConfig):
    """Configuration class for MDLM models."""

    model_type = "mdlm"
    auto_map = {
        "AutoConfig": "denoiser.MDLMConfig",
        "AutoModel": "denoiser.MDLM",
        "AutoModelForMaskedLM": "denoiser.MDLM",
    }


class MDLM(D3PM):
    """Denoiser class for MDLM models."""

    config_class = MDLMConfig

    def __init__(self, config: MDLMConfig):
        super().__init__(config)
        self.neg_infinity = -1e12

    def _forward(
        self, backbone_output: torch.Tensor, denoiser_inputs: DenoiserInput, **kwargs
    ) -> torch.Tensor:
        # Zero-mask probability
        mask = (
            torch.arange(backbone_output.shape[-1], device=backbone_output.device)
            == self.mask_token_id
        ).view(1, 1, -1)  # unsqueeze for broadcast to (batch, seq_len, vocab_size)
        log_probs = torch.where(
            mask, backbone_output + self.neg_infinity, backbone_output
        )
        log_probs = log_probs - torch.logsumexp(log_probs, dim=-1, keepdim=True)

        # Copy-over unmasked: For the log_probs of the unmasked tokens, set all values
        # to -infinity except for the indices corresponding to
        # the unmasked tokens.
        unmasked_indices = denoiser_inputs.xt != self.mask_token_id
        log_probs[unmasked_indices] = self.neg_infinity
        log_probs[unmasked_indices, denoiser_inputs.xt[unmasked_indices]] = 0
        return log_probs

    def _compute_loss(
        self, model_output: torch.Tensor, denoiser_inputs: DenoiserInput, **kwargs: Any
    ) -> LossAndNllOutput:
        log_p_theta = torch.gather(
            input=model_output, dim=-1, index=denoiser_inputs.x0[:, :, None]
        ).squeeze(-1)

        loss = (
            log_p_theta * denoiser_inputs.alpha_t_prime / (1 - denoiser_inputs.alpha_t)
        )

        nlls = loss * denoiser_inputs.attention_mask
        count = denoiser_inputs.attention_mask.sum()

        batch_nll = nlls.sum()
        token_nll = batch_nll / count
        return LossAndNllOutput(loss=token_nll, nlls=nlls)


class BD3LMConfig(MDLMConfig):
    """Configuration class for BD3LM models."""

    model_type = "bd3lm"
    auto_map = {
        "AutoConfig": "denoiser.BD3LMConfig",
        "AutoModel": "denoiser.BD3LM",
        "AutoModelForMaskedLM": "denoiser.BD3LM",
    }

    def __init__(
        self,
        block_size: int,
        attn_backend: str,
        backbone_is_decoder_only: bool = True,
        **kwargs,
    ):
        super().__init__(**kwargs)
        self.block_size = block_size
        self.attn_backend = attn_backend
        # Determines whether inputs / masks are concatenated or separate for enc-dec
        self.backbone_is_decoder_only = backbone_is_decoder_only


class BD3LM(MDLM):
    """Denoiser class for BD3LM models."""

    config_class = BD3LMConfig

    def __init__(self, config: BD3LMConfig):
        super().__init__(config)
        self._create_static_mask()

    def _create_static_mask(self) -> None:
        if self.config.backbone_is_decoder_only:
            # TODO: Generate the 2N x 2N BD3LM mask (use register_buffer)
            pass
        else:
            # TODO:
            #  Generate N x N block causal enc_mask
            #  and N X 2N block diag | offset block causal dec_mask
            #  (use 2 register buffers)
            pass

    def _prepare_inputs(
        self,
        input_ids: torch.LongTensor,
        attention_mask: torch.FloatTensor | None = None,
        t: torch.FloatTensor | None = None,
        past_key_values: torch.FloatTensor | None = None,
    ):
        if attention_mask is None:
            attention_mask = torch.ones_like(input_ids)

        if self.config.backbone_is_decoder_only:
            # TODO: attn-mask repeat to 2N x 2N and & it with the static mask
            pass
        else:
            # TODO: attn-mask &-ed with enc_mask
            # TODO: attn-mask repeat to N x 2N &-ed with dec_mask
            pass

        if t is None:
            t = torch.rand(input_ids.shape[0], device=input_ids.device)
        alpha_t, alpha_t_prime = self.noise_schedule(t)
        while alpha_t.ndim < 2:
            alpha_t = alpha_t[..., None]
            alpha_t_prime = alpha_t_prime[..., None]
        xt = self._sample_q_xt(input_ids, alpha_t)

        return DenoiserInput(
            xt=xt,
            x0=input_ids,
            attention_mask=attention_mask,
            t=t,
            alpha_t=alpha_t,
            alpha_t_prime=alpha_t_prime,
        )


class AnyOrderMDLMConfig(MDLMConfig):
    """Configuration class for AnyOrder MDLM models."""

    model_type = "any_order_mdlm"
    auto_map = {
        "AutoConfig": "denoiser.AnyOrderMDLMConfig",
        "AutoModel": "denoiser.AnyOrderMDLM",
    }

    def __init__(
        self,
        length: int | None = None,
        backbone_config: dict[str, Any] | None = None,
        noise_config: dict[str, Any] | None = None,
        tokenization_config: dict[str, Any] | None = None,
        T: int = 1000,
        diffusion_type: Literal["absorbing", "uniform"] = "absorbing",
        attn_backend: str = "sdpa",  # sdpa, flex
        **kwargs,
    ):
        super().__init__(
            length=length,
            backbone_config=backbone_config,
            noise_config=noise_config,
            tokenization_config=tokenization_config,
            T=T,
            diffusion_type=diffusion_type,
            **kwargs,
        )
        self.attn_backend = attn_backend


class AnyOrderMDLM(MDLM):
    def __init__(self, config: AnyOrderMDLMConfig):
        super().__init__(config)
        mask = self._gen_mask()
        self.register_buffer("mask", mask)

        self.time_conditioned_backbone = (
            "noise" in inspect.getfullargspec(self.backbone.forward).args
        )
        self._validate_configuration()

    def _validate_configuration(self):
        assert self.noise_schedule.name in {"linear", "staggered"}
        if self.config.attn_backend == "flex" and flex_attention is None:
            raise ValueError("FlexAttention not available.")

    @staticmethod
    def _mask_fn(
        q_idx: torch.Tensor,
        kv_idx: torch.Tensor,
        n: int | None = None,
    ) -> torch.Tensor | BlockMask:
        """
        Constructs the encoder and decoder attention masks.

        Args:
            q_idx: Query indices.
            kv_idx: Key-Value indices.
            n: Total sequence length.
        Returns:
            A boolean attention mask.
        """

        encoder_flag_q = q_idx < n
        encoder_flag_kv = kv_idx < n

        # Compute block indices
        idx_q = torch.where(encoder_flag_q, (q_idx - n), q_idx)
        idx_kv = torch.where(encoder_flag_kv, (kv_idx - n), kv_idx)

        # Encoder Self-Attention
        x0_self = (idx_q >= idx_kv) & encoder_flag_kv & encoder_flag_kv

        # Decoder Self-Attention
        xt_self = (idx_q == idx_kv) & ~encoder_flag_kv & ~encoder_flag_kv

        # Decoder Cross-Attention
        xt_cross = (idx_q > idx_kv) & encoder_flag_kv & ~encoder_flag_kv

        # Combine Masks
        return xt_self | xt_cross | x0_self

    def _gen_mask(self):
        if self.config.attn_backend == "flex":
            mask = create_block_mask(
                partial(self._mask_fn, n=self.config.length),
                B=None,
                H=None,
                Q_LEN=self.config.length * 2,
                KV_LEN=self.config.length * 2,
            )
        else:
            mask = self._mask_fn(
                q_idx=torch.arange(self.config.length)[:, None],
                kv_idx=torch.arange(self.config.length)[None, :],
                n=self.config.length,
            )
        return mask

    def _sample_permutation(self, batch_dim: int) -> torch.Tensor:
        noise = torch.rand((batch_dim, self.config.length))
        ts = self.noise_schedule.inverse(noise)
        perms = (-ts).argsort(-1)  # sort by unmasking timestep (high to low)
        return perms

    def _permute_attention_mask(
        self, batch_dim: int, attention_mask: torch.Tensor
    ) -> torch.Tensor:
        """Permute encoder AND decoder attention masks for any-order training."""
        permutation = self._sample_permutation(batch_dim).to(attention_mask.device)
        permutation = torch.cat(
            (permutation, permutation + self.config.length + 1), dim=-1
        )
        permuted_attention_mask = attention_mask.gather(0, permutation)
        permuted_attention_mask = permuted_attention_mask.gather(1, permutation)
        return permuted_attention_mask

    def _prepare_inputs(
        self,
        input_ids: torch.LongTensor,
        attention_mask: torch.FloatTensor | None = None,
        t: torch.FloatTensor | None = None,
        past_key_values: torch.FloatTensor | None = None,
    ):
        # Prepare inputs for AO-MDLM model
        attention_mask = self.mask

        alpha_t, alpha_t_prime = self.noise_schedule(t)
        if alpha_t.ndim == 1:
            alpha_t = alpha_t[..., None]
            alpha_t_prime = alpha_t_prime[..., None]
        xt = self._sample_q_xt(input_ids, alpha_t)

        permuted_attention_mask = self._permute_attention_mask(
            input_ids.shape[0], attention_mask
        )
        encoder_attention_mask = permuted_attention_mask[:, : self.config.length]
        decoder_attention_mask = permuted_attention_mask[:, self.config.length :]

        return DenoiserInput(
            xt=xt,
            x0=input_ids,
            attention_mask=attention_mask,
            t=t,
            alpha_t=alpha_t,
            alpha_t_prime=alpha_t_prime,
            kwargs={
                "encoder_attention_mask": encoder_attention_mask,
                "decoder_attention_mask": decoder_attention_mask,
            },
        )

    def _backbone_forward(self, denoiser_inputs: DenoiserInput, **kwargs: Any):
        # TODO: time conditioning not currently supported
        return self.backbone(
            encoder_input_ids=denoiser_inputs.x0,  # Pass clean(!) inputs
            decoder_input_ids=torch.full_like(denoiser_inputs.x0, self.mask_token_id),
            encoder_attention_mask=denoiser_inputs.kwargs["encoder_attention_mask"],
            decoder_attention_mask=denoiser_inputs.kwargs["decoder_attention_mask"],
            past_key_values=denoiser_inputs.past_key_values,
            **kwargs,
        )


# TODO
# class UDLM(D3PM):


# TODO
# class SEDD(Denoiser):


# TODO
# class DFM(Denoiser):<|MERGE_RESOLUTION|>--- conflicted
+++ resolved
@@ -237,11 +237,8 @@
         self,
         input_ids: torch.LongTensor,
         attention_mask: torch.FloatTensor | None = None,
-<<<<<<< HEAD
+        t: torch.FloatTensor | None = None,
         past_key_values: torch.Tensor | None = None,
-=======
-        t: torch.FloatTensor | None = None,
->>>>>>> d47da27e
         compute_loss: bool | None = True,
         **kwargs,
     ) -> DenoiserOutput:
@@ -252,11 +249,8 @@
         Parameters:
             input_ids (torch.Tensor): Input tensor to the model.
             attention_mask (Optional[torch.Tensor]): Attention mask for the model.
-<<<<<<< HEAD
+            t (Optional[torch.Tensor]): Denoising time step for the model.
             past_key_values (Optional[torch.Tensor]): KV cache.
-=======
-            t (Optional[torch.Tensor]): Denoising time step for the model.
->>>>>>> d47da27e
             compute_loss (Optional[bool]): Flag to compute loss.
 
         Returns:
