from functools import partial
from typing import Any, Dict, Literal, Tuple

import torch
from tqdm.auto import tqdm
from transformers import (
    GenerationConfig,
    LogitsProcessorList,
    PreTrainedTokenizer,
    StoppingCriteriaList,
)
from transformers.cache_utils import Cache, DynamicCache
from transformers.modeling_outputs import ModelOutput

try:
    from torch.nn.attention.flex_attention import (
        BlockMask,
        create_block_mask,
    )
except ImportError:
    BlockMask, create_block_mask = None, None


from src.denoiser.base import (
    Denoiser,
    DenoiserConfig,
    DenoiserInput,
    LossAndNllOutput,
)


def preprocess_attention_mask(attention_mask, dtype):
    min_dtype = torch.finfo(dtype).min
    attention_mask = torch.where((attention_mask == 0.0).bool(), min_dtype, 0.0).to(
        dtype
    )
    return attention_mask


def create_attn_mask(attn_mask):
    def padding(b, h, q_idx, kv_idx):
        return attn_mask[b, q_idx] & attn_mask[b, kv_idx]

    return padding


class DiffusionGenerationConfig(GenerationConfig):
    def __init__(
        self,
        num_steps: int = 1000,
        min_t: float = 1e-5,
        block_size: int | None = None,
        first_hitting: bool = False,
        sampling_strategy: Literal["posterior", "predict_then_noise"] = "posterior",
        confidence_based_noising: bool = False,
        use_model_output_cache: bool = True,
        **kwargs,
    ):
        """Generation config with additional parameters relevant for diffusion model
            sampling.

        Args:
            num_steps (int): Number of diffusion / iterative refinement steps.
                Defaults to 1000.
            min_t (float): Minimum time to use.
                Diffusion models use t=1 for noise and t=0 for signal.
                Setting t=0 exactly can lead to certain numerical instabilities.
                Defaults to 1e-5.
            block_size (int): Block size to use for semi-autoregressive decoding.
                Defaults to None (in which case block_size is set to max_new_tokens).
            first_hitting (bool): Whether to use first hitting sampler.
                When set to true, rather than following the diffusion time and sampling
                from posterior, which can result in no tokens changing between steps,
                e.g., for masked diffusion, we explicitly determine the next time step
                at which a token will be decoded / generated.
                Note: this will negate the `num_steps` parameter, as we will decode one
                token at a time, hence, when True, num_steps = seq_length
                (or block_size, for semi-autoregressive).
                See https://arxiv.org/abs/2409.02908 for details.
                Defaults to False.
            sampling_strategy (str): Method for transitioning between latents.
                Options:
                    - "posterior" - Compute and sample from the posterior
                        q(x_s | x_t, x_theta).
                    - "predict_then_noise" - Sample from the denoising model x_theta,
                        then add back noise to produce x_s.
                Defaults to "posterior".
            confidence_based_noising (bool): When using the "predict_then_noise"
                strategy, whether to add noise to random positions or to those that have
                the lowest probability under x_theta.
                Defaults to False.
            use_model_output_cache (bool): Whether to re-use model's output, if sequence
                is unchanged, because if xt == xs, we can simply re-use the denoising
                model's outputs and save a function evaluation.
                Relevant if model.backbone is not time/noise-conditioned.
                Defaults to True.
            kwargs: Keyword arguments passed to `GenerationConfig`.
        """
        super().__init__(**kwargs)
        self.num_steps = num_steps
        self.min_t = min_t
        # TODO: assumes we are setting max_new_tokens, which may not be the case!
        self.block_size = block_size if block_size is not None else self.max_new_tokens
        self.first_hitting = first_hitting
        if self.first_hitting:
            self.num_steps = self.block_size
        self.sampling_strategy = sampling_strategy
        self.confidence_based_noising = confidence_based_noising
        self.use_model_output_cache = use_model_output_cache


class D3PMConfig(DenoiserConfig):
    """Configuration class for D3PM models."""

    model_type = "d3pm"
    auto_map = {
        "AutoConfig": "diffusion.D3PMConfig",
        "AutoModel": "diffusion.D3PM",
        "AutoModelForMaskedLM": "diffusion.D3PM",
    }

    def __init__(
        self,
        keep_clean_bos: bool | None = None,  # Whether to enforce un-noised BOS token
        # Logits @ position i predicts token @ position i+1 (as in AR models)
        shift_logits: bool | None = None,
        T: int = 1000,
        diffusion_type: Literal["absorbing", "uniform"] = "absorbing",
        **kwargs,
    ):
        super().__init__(**kwargs)
        self.keep_clean_bos = keep_clean_bos
        self.shift_logits = shift_logits
        self.diffusion_type = diffusion_type
        self.T = T


class D3PM(Denoiser):
    """Denoiser class for D3PM models.

    This class implements the Denoiser interface for D3PM models.
    """

    config_class = D3PMConfig

    def __init__(self, config: D3PMConfig):
        super().__init__(config)
        self.T = config.T
        self.diffusion_type = config.diffusion_type

    def _sample_q_xt(
        self,
        x0: torch.LongTensor,
        alpha_t: torch.FloatTensor,
        context_mask: torch.FloatTensor,
    ) -> torch.LongTensor:
        """Sample from the pre-defined forward / noising process.

        Parameters:
            x0 (Tensor): Signal / data sample;
                can potentially include context tokens.
            alpha_t (Tensor): Amount of signal to retain.
            context_mask (Tensor): Indicator of context tokens (to remain
                unchanged).
        """
        move_indices = torch.rand(*x0.shape, device=x0.device) < (1.0 - alpha_t)
        if self.diffusion_type == "absorbing":
            xt = torch.where(
                (move_indices * (1 - context_mask)).bool(), self.mask_token_id, x0
            )
            if self.config.keep_clean_bos:
                xt[..., 0] = x0[..., 0]
            return xt  # type: ignore
        if self.diffusion_type == "uniform":
            xt = torch.randint(0, self.vocab_size, x0.shape, device=x0.device)
            xt = torch.where(context_mask.bool(), x0, xt)
            if self.config.keep_clean_bos:
                xt[..., 0] = x0[..., 0]
            return xt  # type: ignore
        raise NotImplementedError(
            f"Diffusion type '{self.diffusion_type}' not implemented."
        )

    def _prepare_inputs(
        self,
        input_ids: torch.LongTensor,
        attention_mask: torch.FloatTensor | None = None,
        context_mask: torch.FloatTensor | None = None,
        t: torch.FloatTensor | None = None,
        past_key_values: Cache | None = None,
    ):
        # Prepare inputs for D3PM model
        if attention_mask is None:
            attention_mask = torch.ones_like(input_ids)
        if context_mask is None:
            context_mask = torch.zeros_like(attention_mask)

        if t is None:
            t = torch.rand(input_ids.shape[0], device=input_ids.device)
        alpha_t, alpha_t_prime = self.noise_schedule(t)
        while alpha_t.ndim < 2:
            alpha_t = alpha_t[..., None]
            alpha_t_prime = alpha_t_prime[..., None]
        xt = self._sample_q_xt(
            x0=input_ids,
            alpha_t=alpha_t,
            context_mask=context_mask,
        )

        return DenoiserInput(
            xt=xt,
            x0=input_ids,
            attention_mask=attention_mask,
            context_mask=context_mask,
            tokens_mask=attention_mask * (1 - context_mask),
            t=t,
            alpha_t=alpha_t,
            alpha_t_prime=alpha_t_prime,
        )

    def _forward(
        self,
        backbone_output: torch.FloatTensor,
        denoiser_inputs: DenoiserInput,
        **kwargs,
    ) -> torch.FloatTensor:
        if self.config.shift_logits:
            backbone_output = backbone_output[:, :-1, ...]
        return torch.log_softmax(backbone_output, dim=-1)  # type: ignore

    def _compute_loss(
        self,
        model_output: torch.FloatTensor,
        denoiser_inputs: DenoiserInput,
        **kwargs: Any,
    ) -> LossAndNllOutput:
        raise NotImplementedError

    def _sample_prior(self, device, batch_size, length):
        """Samples from prior / limiting distribution."""
        if self.diffusion_type == "absorbing":
            return self.mask_token_id * torch.ones(
                (batch_size, length), dtype=torch.int64, device=device
            )
        if self.diffusion_type == "uniform":
            return torch.randint(
                0,
                self.vocab_size,
                (batch_size, length),
                device=device,
                dtype=torch.int64,
            )
        raise NotImplementedError(
            f"Diffusion type '{self.diffusion_type}' not implemented."
        )

    def _compute_posterior(
        self,
        x: torch.FloatTensor | torch.LongTensor,
        xt: torch.LongTensor,
        alpha_t: torch.FloatTensor,
        alpha_s: torch.FloatTensor,
    ) -> torch.FloatTensor:
        """Computes posterior / approximate posterior q(x_s | x_t, x),
            where x represents clean sequence (as one-hots) or the output of the
            denoising model.

        Args:
            x (Tensor): True (one-hot) / predicted clean signal (B, L, V).
            xt (Tensor): Noised signal at time t (B, L).
            alpha_t (Tensor): Noise schedule parameter at time t (B, 1, 1).
            alpha_s (Tensor): Noise schedule parameter at time s (B, 1, 1).
        """
        if self.diffusion_type == "absorbing":
            q_xs = x * (alpha_s - alpha_t)
            q_xs[..., self.mask_token_id] = 1 - alpha_s[..., 0]
            q_xs /= 1 - alpha_t
            return q_xs

        alpha_ts = alpha_t / alpha_s
        d_alpha = alpha_s - alpha_t
        xt_one_hot = torch.nn.functional.one_hot(x, self.vocab_size)
        limiting_distribution = torch.ones_like(xt_one_hot) / self.vocab_size
        if self.diffusion_type == "uniform":
            return (
                alpha_t * self.vocab_size * x * xt_one_hot
                + (alpha_ts - alpha_t) * xt_one_hot
                + d_alpha * x
                + (1 - alpha_ts) * (1 - alpha_s) * limiting_distribution
            ) / (
                alpha_t * self.vocab_size * torch.gather(x, -1, xt[..., None])
                + (1 - alpha_t)
            )
        raise NotImplementedError(
            f"Diffusion type {self.diffusion_type} not implemented."
        )

    @staticmethod
    def _sample_generation_timesteps(
        generation_config: DiffusionGenerationConfig,
        max_length: int | None = None,
        device: str | None = None,
    ) -> torch.FloatTensor:
        """Sample timesteps for the diffusion process."""
        if device is None:
            device = "cuda" if torch.cuda.is_available() else "cpu"
        if max_length is None:
            max_length = generation_config.max_new_tokens

        if (
            generation_config.first_hitting
            # TODO: first-hitting does not work with posterior
            and generation_config.sampling_strategy == "posterior"
        ):
            timesteps = torch.FloatTensor([1.0])
            for i in range(max_length, 0, -1):
                u = torch.rand(1)
                next_t = timesteps[-1] * u ** (1 / i)
                timesteps = torch.cat((timesteps, next_t), dim=0)
            return timesteps[1:].to(device)  # type: ignore
        timesteps = torch.linspace(
            1.0,
            generation_config.min_t,
            generation_config.num_steps + 1,
            device=device,
<<<<<<< HEAD
        )
        return timesteps[:-1]  # type: ignore
=======
        )[:-1]
        return timesteps  # type: ignore
>>>>>>> 09ea8d68

    def _generate_unconditional(  # TODO add CBG and CFG generation
        self,
        generation_config: DiffusionGenerationConfig,
        alpha_t: torch.FloatTensor,
        alpha_s: torch.FloatTensor,
        denoiser_inputs: DenoiserInput | None = None,
        cache: Dict[str, torch.FloatTensor] | None = None,
        past_key_values: DynamicCache | None = None,
        running_generation: torch.LongTensor | None = None,
        logits_processor: LogitsProcessorList | None = None,
        **kwargs: Any,
    ) -> Tuple[torch.LongTensor, Dict[str, torch.FloatTensor]]:
        if cache is None:  # execute function evaluation
            backbone_output = self._backbone_forward(
                denoiser_inputs, past_key_values=past_key_values, **kwargs
            )
            if isinstance(backbone_output, ModelOutput) and hasattr(
                backbone_output, "logits"
            ):
                backbone_output = backbone_output.logits
            log_x_theta = self._forward(backbone_output, denoiser_inputs, **kwargs)
            if (
                logits_processor is not None
                and running_generation is not None
                and running_generation.numel() > 0
            ):
                for token_idx in range(log_x_theta.shape[1]):
                    # TODO: Looping over token positions like this does not allow for
                    #   some processors, e.g. length penalty which could be applied all
                    #   at once to the entire block, to be applied in parallel.
                    log_x_theta[:, token_idx] = logits_processor(
                        input_ids=running_generation,
                        scores=log_x_theta[:, token_idx],  # type: ignore
                    )
                log_x_theta = torch.log_softmax(log_x_theta, dim=-1)  # re-normalize
            x_theta = log_x_theta.exp()
        else:
            x_theta = cache["x_theta"]
        cache = {"x_theta": x_theta}
        prob_check_denom = denoiser_inputs.xt.numel() - self.config.shift_logits
        if generation_config.sampling_strategy == "posterior":
            q_xs = self._compute_posterior(
                x_theta, denoiser_inputs.xt, alpha_t, alpha_s
            )

            assert abs((q_xs.sum() / prob_check_denom).item() - 1.0) < 1e-6, (
                "Posterior probabilities not summing to 1."
            )
            assert q_xs.isnan().sum().item() == 0, "NaN found in the posterior."
            xs = self._sample_categorical(q_xs, generation_config.do_sample)
        elif generation_config.sampling_strategy == "predict_and_noise":
            # assert (
            #     abs((x_theta.sum() / prob_check_denom).item() - 1.0) < 1e-6
            # ), "Denoising output probabilities not summing to 1."
            # assert x_theta.isnan().sum().item() == 0, (
            #     "NaN found in the denoising output."
            # )
            assert self.config.diffusion_type == "absorbing", (
                "predict_and_noise sampling strategy only implemented for absorbing"
                " state diffusion."
            )
            # Predict
            xs = self._sample_categorical(x_theta, generation_config.do_sample)

            # Noise
            # TODO: alpha_s is off here b/c dt is based on num_timesteps
            num_noise_indices = ((1 - alpha_s) * xs.shape[-1]).to(torch.int)
            if generation_config.confidence_based_noising:
                conf = x_theta.gather(-1, xs[..., None]).squeeze(-1)
                if self.config.shift_logits:
                    conf = torch.where(  # already decoded tokens have 'inf' confidence
                        (denoiser_inputs.xt[..., 1:] == self.mask_token_id).bool(),
                        conf,
                        torch.inf,
                    )
                else:
                    conf = torch.where(  # already decoded tokens have 'inf' confidence
                        (denoiser_inputs.xt == self.mask_token_id).bool(),
                        conf,
                        torch.inf,
                    )
                noise_indices = conf.argsort(dim=-1)[..., :num_noise_indices]
            else:
                # TODO: implement this
                raise NotImplementedError
            # TODO: this is MDLM-specific
            xs[..., noise_indices] = self.mask_token_id
        else:
            raise NotImplementedError(
                f"Sampling strategy {generation_config.sampling_strategy} not"
                " implemented."
            )
        return xs, cache

    @torch.no_grad()
    def generate(
        self,
        inputs: torch.LongTensor | None = None,
        generation_config: DiffusionGenerationConfig | None = None,
        logits_processor: LogitsProcessorList | None = None,
        stopping_criteria: StoppingCriteriaList | None = None,
        max_length: int | None = None,
        max_new_tokens: int | None = None,
        batch_size: int | None = None,
        device: str | None = None,
        tokenizer: PreTrainedTokenizer | None = None,
        disable_pbar: bool = False,
        **kwargs: Any,
    ) -> torch.LongTensor:
        # Setup sampling variables
        if generation_config is None:
            assert getattr(self, "generation_config", None) is not None, (
                "Generation config must be provided if not present in the model."
            )
            generation_config = self.generation_config
        if inputs is None:
            inputs = torch.ones((batch_size, 1), device=device) * self.bos_token_id
        if max_length is None:
            if hasattr(generation_config, "max_length"):
                max_length = generation_config.max_length
            else:
                max_length = self.max_length
        if max_new_tokens is None:
            if hasattr(generation_config, "max_new_tokens"):
                max_new_tokens = generation_config.max_new_tokens
            else:
                max_new_tokens = max_length - inputs.shape[-1]
        batch_size = batch_size if batch_size is not None else inputs.shape[0]
        assert batch_size == 1, "Batched sampling not supported yet"
        if device is None:
            device = "cuda" if torch.cuda.is_available() else "cpu"
        block_size = generation_config.block_size
        max_blocks = max_new_tokens // block_size

        # Sample max generation length tensor from prior
        accumulated_samples = self._sample_prior(
            device=device,
            batch_size=batch_size,
            length=max_blocks * block_size,
        )
        if self.config.shift_logits:
            # 'Donate' last idx from inputs as first idx for the to-be-generated blocks
            accumulated_samples[..., 0] = inputs[..., -1]
            inputs = inputs[..., :-1]
        accumulated_samples = torch.cat([inputs, accumulated_samples], dim=-1)
        logit_offset = int(self.config.shift_logits)
        if generation_config.use_cache and inputs.numel() > 0:
            past_key_values = self.update_past_key_values(
                inputs=inputs,
                past_key_values=DynamicCache(),
            )
            inputs_offset = inputs.shape[-1]
        else:
            past_key_values = None
            inputs_offset = 0

        total_NFEs = 0
        timesteps = self._sample_generation_timesteps(  # Re-use in every block
            generation_config, max_length=block_size, device=device
        )
        dt = (1 - generation_config.min_t) / len(timesteps)
        block_pbar = tqdm(
            range(max_blocks),
            desc="Blocks",
            leave=True,
            disable=disable_pbar,
        )
        for block_id in block_pbar:
            block_NFEs = 0
            xt = accumulated_samples[
                :,
                inputs_offset + (block_id * block_size) : inputs_offset
                + ((block_id + 1) * block_size)
                + logit_offset,
            ]
            step_pbar = tqdm(
                timesteps,
                desc="T",
                total=timesteps.shape[0],
                leave=False,
                disable=disable_pbar,
            )
            cache = None
            context = (
                accumulated_samples[:, : (block_id * block_size)]
                if block_id > 0 and not generation_config.use_cache
                else None
            )
            # Used for logit processing
            running_generation = accumulated_samples[
                :,
                inputs.shape[-1] + logit_offset : inputs.shape[-1]
                + (block_id * block_size)
                + logit_offset,
            ]
            for t in step_pbar:
                if cache is None:
                    block_NFEs += 1
                    total_NFEs += 1
                # t is 0-dim tensor, reshape to (1, 1, 1) for broadcasting
                alpha_t, _ = self.noise_schedule(t)
                alpha_s, _ = self.noise_schedule(t - dt)
                alpha_t = alpha_t[None, None, None]
                alpha_s = alpha_s[None, None, None]
                denoiser_inputs = self._prepare_inputs_inference(
                    input_ids=xt,
                    context=context,
                    past_key_values=past_key_values,
                )
                xs, cache = self._generate_unconditional(
                    generation_config=generation_config,
                    alpha_t=alpha_t,
                    alpha_s=alpha_s,
                    denoiser_inputs=denoiser_inputs,
                    cache=cache,
                    xt=xt,
                    past_key_values=past_key_values,
                    running_generation=running_generation,
                    logits_processor=logits_processor,
                    **kwargs,
                )
                if self.config.shift_logits:
                    # (re)'Donate' last idx from previous block
                    xs = torch.cat((xt[:, :1], xs), dim=-1)
                block_pbar.set_postfix(
                    NFEs=total_NFEs,
                    block_NFEs=block_NFEs,
                )

                if (
                    not torch.allclose(xs, xt)
                    or not generation_config.use_model_output_cache
                ):
                    cache = None
                xt = xs
                if (xt == self.mask_token_id).sum().item() == 0:  # TODO: MDLM specific!
                    break
            accumulated_samples[
                :,
                inputs_offset + (block_id * block_size) + logit_offset : inputs_offset
                + ((block_id + 1) * block_size)
                + logit_offset,
            ] = xt[:, logit_offset:]
            if tokenizer is not None:
                print(tokenizer.batch_decode(accumulated_samples))
            if stopping_criteria is not None:
                is_done = stopping_criteria(
                    input_ids=accumulated_samples[  # type: ignore
                        :,
                        inputs_offset + logit_offset : inputs_offset
                        + ((block_id + 1) * block_size)
                        + logit_offset,
                    ],
                    scores=None,  # type: ignore
                )
                if torch.any(is_done):
                    accumulated_samples = accumulated_samples[
                        :,
                        : inputs_offset + ((block_id + 1) * block_size) + logit_offset,
                    ]
                    break
            if generation_config.use_cache:
                if self.config.shift_logits:
                    # Last generated token will be provided as first token in inputs to
                    # next block, and so we do not cache it here
                    xt = xt[..., :-1]
                past_key_values = self.update_past_key_values(
                    inputs=xt,
                    past_key_values=past_key_values,
                )
        return accumulated_samples  # type: ignore


class MDLMConfig(D3PMConfig):
    """Configuration class for MDLM models."""

    model_type = "mdlm"
    auto_map = {
        "AutoConfig": "diffusion.MDLMConfig",
        "AutoModel": "diffusion.MDLM",
        "AutoModelForMaskedLM": "diffusion.MDLM",
    }


class MDLM(D3PM):
    """Denoiser class for MDLM models."""

    config_class = MDLMConfig

    def __init__(self, config: MDLMConfig):
        super().__init__(config)
        self.neg_infinity = -1e12

    def _forward(
        self,
        backbone_output: torch.FloatTensor,
        denoiser_inputs: DenoiserInput,
        **kwargs,
    ) -> torch.FloatTensor:
        if self.config.shift_logits:
            backbone_output = backbone_output[:, :-1, ...]
        # Zero-mask probability
        backbone_output[..., self.mask_token_id] = self.neg_infinity
        log_probs = backbone_output - torch.logsumexp(
            backbone_output, dim=-1, keepdim=True
        )
        # Copy-over unmasked: For the log_probs of the unmasked tokens, set all values
        # to -infinity except for the indices corresponding to
        # the unmasked tokens.
        xt = denoiser_inputs.xt
        if self.config.shift_logits:
            xt = xt[..., 1:]
        unmasked_indices = xt != self.mask_token_id
        log_probs[unmasked_indices] = self.neg_infinity
        log_probs[unmasked_indices, xt[unmasked_indices]] = 0
        return log_probs  # type: ignore

    def _compute_loss(
        self,
        model_output: torch.FloatTensor,
        denoiser_inputs: DenoiserInput,
        **kwargs: Any,
    ) -> LossAndNllOutput:
        if self.config.shift_logits:
            denoiser_inputs.x0 = denoiser_inputs.x0[..., 1:]
            denoiser_inputs.tokens_mask = denoiser_inputs.tokens_mask[..., 1:]
            if denoiser_inputs.t.ndim > 1:
                denoiser_inputs.alpha_t = denoiser_inputs.alpha_t[..., 1:]
                denoiser_inputs.alpha_t_prime = denoiser_inputs.alpha_t_prime[..., 1:]

        log_p_theta = torch.gather(
            input=model_output, dim=-1, index=denoiser_inputs.x0[:, :, None]
        ).squeeze(-1)

        loss = (
            log_p_theta * denoiser_inputs.alpha_t_prime / (1 - denoiser_inputs.alpha_t)
        )
        if not self.training:
            denoiser_inputs.tokens_mask = denoiser_inputs.tokens_mask * (
                denoiser_inputs.x0 != self.pad_token_id
            )
        nlls = loss * denoiser_inputs.tokens_mask
        count = denoiser_inputs.tokens_mask.sum()
        batch_nll = nlls.sum()
        token_nll = batch_nll / count
        return LossAndNllOutput(loss=token_nll, nlls=nlls)


class BD3LMConfig(MDLMConfig):
    """Configuration class for BD3LM models."""

    model_type = "bd3lm"
    auto_map = {
        "AutoConfig": "diffusion.BD3LMConfig",
        "AutoModel": "diffusion.BD3LM",
        "AutoModelForMaskedLM": "diffusion.BD3LM",
    }

    def __init__(
        self,
        block_size: int | None = None,
        attn_backend: str = "sdpa",
        backbone_is_decoder_only: bool = True,
        **kwargs,
    ):
        super().__init__(**kwargs)
        self.block_size = block_size
        self.attn_backend = attn_backend
        # Determines whether inputs / masks are concatenated or separate for enc-dec
        self.backbone_is_decoder_only = backbone_is_decoder_only


class BD3LM(MDLM):
    """Denoiser class for BD3LM models."""

    config_class = BD3LMConfig

    def __init__(self, config: BD3LMConfig):
        super().__init__(config)
        self._create_static_mask()

    @staticmethod
    def _block_mask(
        b,
        h,
        q_idx,
        kv_idx,
        block_size: int | None = None,
        seq_length: int | None = None,
    ) -> torch.Tensor:
        del b, h

        # Indicate whether token belongs to xt or x0:
        xt_flag_q = (q_idx >= seq_length).bool()
        xt_flag_kv = (kv_idx >= seq_length).bool()

        # Compute block indices
        block_q = torch.where(
            xt_flag_q, (q_idx - seq_length) // block_size, q_idx // block_size
        )
        block_kv = torch.where(
            xt_flag_kv, (kv_idx - seq_length) // block_size, kv_idx // block_size
        )
        # **1. Offset Block-Causal Mask (M_OBC) **
        offset_block_causal = (block_q > block_kv) & ~xt_flag_kv & xt_flag_q

        # **2. Block Diagonal Mask (M_BD) **
        block_diagonal = (block_q == block_kv) & (xt_flag_q == xt_flag_kv)

        # **3. Block-Causal Mask (M_BC) **
        block_causal = (block_q >= block_kv) & ~xt_flag_kv & ~xt_flag_q

        # **3. Combine Masks **
        return block_diagonal | offset_block_causal | block_causal

    @staticmethod
    def _encoder_block_mask(
        b,
        h,
        q_idx,
        kv_idx,
        block_size: int | None = None,
    ) -> torch.Tensor:
        """
        Args:
            q_idx (Tensor): Query indices.
            kv_idx (Tensor): Key indices
            b (Optional: int): batch size
            h (Optional: int): number of heads
            block_size (Optional: int): Defines the block structure.

        Returns:
            Encoder block-causal attention mask.
        """

        del b, h

        # Compute block indices
        block_q = q_idx // block_size
        block_kv = kv_idx // block_size

        return block_q >= block_kv

    @staticmethod
    def _decoder_block_mask(
        b,
        h,
        q_idx,
        kv_idx,
        block_size: int | None = None,
        seq_length: int | None = None,
    ) -> torch.Tensor:
        del b, h

        # Indicate whether token belongs to xt or x0:
        xt_flag_kv = (kv_idx >= seq_length).bool()

        # Compute block indices
        block_q = q_idx // block_size
        block_kv = torch.where(
            xt_flag_kv, (kv_idx - seq_length) // block_size, kv_idx // block_size
        )
        # **1. Offset Block-Causal Mask (M_OBC) **
        offset_block_causal = (block_q > block_kv) & ~xt_flag_kv

        # **2. Block Diagonal Mask (M_BD) **
        block_diagonal = (block_q == block_kv) & xt_flag_kv

        # **3. Combine Masks **
        return block_diagonal | offset_block_causal

    def _create_static_mask(self) -> None:
        if self.config.backbone_is_decoder_only:
            static_mask = self._block_mask(
                b=None,
                h=None,
                q_idx=torch.arange(self.config.length * 2)[:, None],
                kv_idx=torch.arange(self.config.length * 2)[None, :],
                block_size=self.config.block_size,
                seq_length=self.config.length,
            )
            if self.config.attn_backend == "flex_attention":
                self.static_attention_mask = static_mask
            else:
                self.register_buffer(
                    "static_attention_mask",
                    static_mask,
                )
        else:
            encoder_static_mask = self._encoder_block_mask(
                b=None,
                h=None,
                q_idx=torch.arange(self.config.length)[:, None],
                kv_idx=torch.arange(self.config.length)[None, :],
                block_size=self.config.block_size,
            )
            decoder_static_mask = self._decoder_block_mask(
                b=None,
                h=None,
                q_idx=torch.arange(self.config.length)[:, None],
                kv_idx=torch.arange(self.config.length * 2)[None, :],
                block_size=self.config.block_size,
                seq_length=self.config.length,
            )
            self.register_buffer(
                "encoder_static_attention_mask",
                encoder_static_mask,
            )
            self.register_buffer(
                "static_attention_mask",
                decoder_static_mask,
            )

    def _prepare_inputs(
        self,
        input_ids: torch.LongTensor,
        attention_mask: torch.FloatTensor | None = None,
        context_mask: torch.FloatTensor | None = None,
        t: torch.FloatTensor | None = None,
        past_key_values: Cache | None = None,
    ):
        if attention_mask is None:
            attention_mask = torch.ones_like(input_ids)
        if context_mask is None:
            context_mask = torch.zeros_like(attention_mask)

        if torch.is_floating_point(attention_mask):
            attention_mask = attention_mask.to(torch.int)
            context_mask = context_mask.to(torch.int)

        if t is None:
            t = torch.rand(
                input_ids.shape[0],
                input_ids.shape[1] // self.config.block_size,
                device=input_ids.device,
            ).repeat_interleave(self.config.block_size, dim=-1)
        alpha_t, alpha_t_prime = self.noise_schedule(t)
        while alpha_t.ndim < 2:
            alpha_t = alpha_t[..., None]
            alpha_t_prime = alpha_t_prime[..., None]
        xt = self._sample_q_xt(x0=input_ids, alpha_t=alpha_t, context_mask=context_mask)

        if self.config.backbone_is_decoder_only:
            # pad encoder attention mask on the left along the last dimension
            decoder_attention_mask = (
                self.static_attention_mask[None, ...]
                & attention_mask.repeat(1, 2)[:, None, :]
                & attention_mask.repeat(1, 2)[..., None]
            )[:, None]
            decoder_attention_mask = preprocess_attention_mask(
                decoder_attention_mask, dtype=torch.float
            )
            backbone_input_ids = torch.cat((input_ids, xt), dim=-1)
            position_ids = (
                torch.arange(input_ids.shape[1]).repeat(2).to(input_ids.device)[None, :]
            )
            # TODO manually pass in position ids
            return DenoiserInput(
                xt=backbone_input_ids,  # type: ignore
                x0=input_ids,
                attention_mask=decoder_attention_mask,  # type: ignore
                tokens_mask=attention_mask * (1 - context_mask),
                t=t,
                alpha_t=alpha_t,
                alpha_t_prime=alpha_t_prime,
                backbone_kwargs={
                    "position_ids": position_ids,
                },
            )
        else:
            if self.config.attn_backend == "sdpa":
                decoder_attention_mask = (
                    self.static_attention_mask[None, ...]
                    & attention_mask.repeat(1, 2)[:, None, :]
                    & attention_mask[..., None]
                )[:, None]
                encoder_attention_mask = (
                    self.encoder_static_attention_mask[None, ...]
                    & attention_mask[:, None, :]
                    & attention_mask[..., None]
                )[:, None]
                encoder_attention_mask = preprocess_attention_mask(
                    encoder_attention_mask, dtype=torch.float
                )
                decoder_attention_mask = preprocess_attention_mask(
                    decoder_attention_mask, dtype=torch.float
                )
            elif self.config.attn_backend == "flex_attention":
                padding_mask = create_attn_mask(attention_mask.bool())
                dec_padding_mask = create_attn_mask(attention_mask.repeat(1, 2).bool())
                enc_masks = [
                    partial(
                        self._encoder_block_mask, block_size=self.config.block_size
                    ),
                    padding_mask,
                ]
                encoder_attention_mask = create_block_mask(
                    torch.nn.attention.flex_attention.and_masks(*enc_masks),
                    B=None,
                    H=None,
                    Q_LEN=input_ids.shape[1],
                    KV_LEN=input_ids.shape[1],
                )
                dec_masks = [
                    partial(
                        self._decoder_block_mask,
                        block_size=self.config.block_size,
                        seq_length=input_ids.shape[1],
                    ),
                    dec_padding_mask,
                ]
                decoder_attention_mask = create_block_mask(
                    torch.nn.attention.flex_attention.and_masks(*dec_masks),
                    B=None,
                    H=None,
                    Q_LEN=input_ids.shape[1],
                    KV_LEN=input_ids.shape[1] * 2,
                )
            else:
                raise ValueError("Unknown backbone backend")
            return DenoiserInput(
                xt=xt,
                x0=input_ids,
                attention_mask=decoder_attention_mask,
                tokens_mask=attention_mask * (1 - context_mask),
                t=t,
                alpha_t=alpha_t,
                alpha_t_prime=alpha_t_prime,
                backbone_kwargs={
                    "encoder_input_ids": input_ids,
                    "encoder_attention_mask": encoder_attention_mask,
                },
            )

    def _prepare_inputs_inference(
        self,
        input_ids: torch.LongTensor | None = None,
        attention_mask: torch.FloatTensor | None = None,
        context: torch.LongTensor | None = None,
        context_mask: torch.FloatTensor | None = None,
        past_key_values: DynamicCache | None = None,
        return_past_key_values: bool = False,
        **backbone_kwargs: Any,
    ) -> DenoiserInput:
        device = input_ids.device
        batch_size = input_ids.shape[0]
        if self.config.backbone_is_decoder_only:
            return super()._prepare_inputs_inference(
                input_ids=input_ids,
                attention_mask=attention_mask,
                context=context,
                context_mask=context_mask,
                past_key_values=past_key_values,
                **backbone_kwargs,
            )
        # Encoder-decoder inputs
        assert input_ids is not None or context is not None, (
            "Must provide either input_ids or context."
        )
        if return_past_key_values:  # Indicates this is a cache update step
            context = input_ids
            input_ids = None
        position_ids, encoder_position_ids = None, None
        if past_key_values is not None:
            cache_len = self._get_past_key_values_seq_length(past_key_values)
            if input_ids is not None:  # Skip enc: nothing new for enc to cache
                full_seq_length = cache_len + input_ids.shape[1]
                encoder_attention_mask = None
                position_ids = torch.arange(cache_len, full_seq_length).to(device)[
                    None, :
                ]
            else:  # Caching new tokens in the enc
                full_seq_length = cache_len + context.shape[-1]
                encoder_attention_mask = self.encoder_static_attention_mask[
                    None, cache_len:full_seq_length, :full_seq_length
                ]
                encoder_position_ids = torch.arange(cache_len, full_seq_length).to(
                    device
                )[None, :]
                encoder_attention_mask = preprocess_attention_mask(
                    encoder_attention_mask, dtype=torch.float
                )
        else:  # Caching context for the first time / not using kv-cache at all
            if context is not None:
                context_len = context.shape[1]
            else:
                context_len = 0
            if input_ids is not None:
                full_seq_length = context_len + input_ids.shape[1]
            else:
                full_seq_length = context_len
            encoder_attention_mask = self.encoder_static_attention_mask[
                None, :context_len, :context_len
            ]
            encoder_attention_mask = preprocess_attention_mask(
                encoder_attention_mask, dtype=torch.float
            )
            position_ids = torch.arange(context_len, full_seq_length).to(device)[
                None, :
            ]
        if input_ids is not None:
            decoder_attention_mask = torch.ones(
                (batch_size, input_ids.shape[1], full_seq_length),
                device=device,
            )
            decoder_attention_mask = preprocess_attention_mask(
                decoder_attention_mask, dtype=torch.float
            )
        else:
            decoder_attention_mask = None
        return DenoiserInput(
            xt=input_ids,
            attention_mask=decoder_attention_mask,
            context_mask=context_mask,
            past_key_values=past_key_values,
            backbone_kwargs={
                "encoder_input_ids": context,
                "encoder_position_ids": encoder_position_ids,
                "encoder_attention_mask": encoder_attention_mask,
                "position_ids": position_ids,
            },
        )

    def _compute_loss(
        self,
        model_output: torch.FloatTensor,
        denoiser_inputs: DenoiserInput,
        **kwargs: Any,
    ) -> LossAndNllOutput:
        if self.config.backbone_is_decoder_only:
            input_length = denoiser_inputs.xt.shape[1] // 2
            model_output = model_output[:, input_length:, ...]
        return super()._compute_loss(
            model_output=model_output,
            denoiser_inputs=denoiser_inputs,
            **kwargs,
        )


# TODO
# class UDLM(D3PM):<|MERGE_RESOLUTION|>--- conflicted
+++ resolved
@@ -31,9 +31,11 @@
 
 def preprocess_attention_mask(attention_mask, dtype):
     min_dtype = torch.finfo(dtype).min
-    attention_mask = torch.where((attention_mask == 0.0).bool(), min_dtype, 0.0).to(
-        dtype
-    )
+    attention_mask = torch.where(
+        (attention_mask == 0.0).bool(),  # type: ignore
+        min_dtype,
+        0.0,
+    ).to(dtype)
     return attention_mask
 
 
@@ -318,18 +320,12 @@
                 next_t = timesteps[-1] * u ** (1 / i)
                 timesteps = torch.cat((timesteps, next_t), dim=0)
             return timesteps[1:].to(device)  # type: ignore
-        timesteps = torch.linspace(
+        return torch.linspace(  # type: ignore
             1.0,
             generation_config.min_t,
             generation_config.num_steps + 1,
             device=device,
-<<<<<<< HEAD
-        )
-        return timesteps[:-1]  # type: ignore
-=======
         )[:-1]
-        return timesteps  # type: ignore
->>>>>>> 09ea8d68
 
     def _generate_unconditional(  # TODO add CBG and CFG generation
         self,
