--- conflicted
+++ resolved
@@ -7,11 +7,7 @@
 from datasets import load_dataset
 
 _QUESTION_PREFIX = (
-<<<<<<< HEAD
-    "Please reason step by step, " + "and put your final answer within $\\boxed{}$. "
-=======
     "Please reason step by step, and put your final answer within $\\boxed{}$. "
->>>>>>> 0c2d3958
 )
 _SUMMARY_PREFIX = "Please summarize the following text: "
 _TRANSLATION_PREFIX = "Translate the following text from {source} to {target}: "
