import copy
import inspect
import sys
from abc import ABC, abstractmethod
from collections import OrderedDict
from dataclasses import dataclass
<<<<<<< HEAD
from pathlib import Path
from typing import Any
=======
from typing import Any, Dict, Tuple, Optional
from tqdm import tqdm
>>>>>>> 1aeed4d5

import hydra.utils
import torch
from transformers import PretrainedConfig, PreTrainedModel
from transformers.modeling_outputs import ModelOutput

# Add the local directory (enables hydra.utils.instantiate for local imports)
sys.path.append(str(Path(__file__).resolve().parent))

# noinspection PyUnresolvedReferences
# noqa: F401
# Imports not used, but added here so that HF push_to_hub adds them to model repo
# noinspection PyUnresolvedReferences


@dataclass
class DenoiserInput(OrderedDict):
    """Input to the denoiser model."""

    xt: torch.Tensor  # (B, L) Tensor of token_ids
    x0: Optional[torch.Tensor] = None  # (B, L) Tensor of token_ids (not used in gen.)
    attention_mask: Optional[torch.Tensor] = None  # (B, L)
    t: Optional[torch.Tensor] = None  # (B,)
    alpha_t: Optional[torch.Tensor] = None  # (B,) | (B, 1) | (B, 1, 1)
    alpha_t_prime: Optional[torch.Tensor] = None  # (B,) | (B, 1) | (B, 1, 1)
    # Placeholder in case future experiments require different inputs
    kwargs: dict[str, Any] | None = None


@dataclass
class LossAndNllOutput(OrderedDict):
    """Loss output for denoiser models."""

    loss: torch.Tensor
    nlls: torch.Tensor


@dataclass
class DenoiserOutput(ModelOutput):
    """Output of the denoiser model."""

    model_output: torch.Tensor
    tokens_mask: torch.Tensor | None = None
    loss: torch.Tensor | None = None
    nlls: torch.Tensor | None = None
    # Placeholder in case future models produce different outputs
    output_kwargs: dict[str, Any] | None = None


class DenoiserConfig(PretrainedConfig):
    """Configuration class for Denoiser models.

    This class is used to initialize the model and contains all the necessary
    parameters for the model's architecture.
    """

    model_type = "denoiser"

    def __init__(
        self,
        length: int | None = None,
        backbone_config: dict[str, Any] | None = None,
        noise_config: dict[str, Any] | None = None,
        tokenization_config: dict[str, Any] | None = None,
        **kwargs,
    ):
        super().__init__(**kwargs)
        for v in [
            "vocab_size",
            "mask_token_id",
            "pad_token_id",
            "bos_token_id",
            "eos_token_id",
            "pad_vocab_size_multiple",
        ]:
            if tokenization_config is not None and (
                not hasattr(self, v) or hasattr(tokenization_config, v)
            ):
                setattr(self, v, tokenization_config.get(v, None))
            else:
                setattr(self, v, None)
        self.backbone_config = backbone_config
        self.noise_config = noise_config
        self.length = length


class Denoiser(ABC, PreTrainedModel):
    """Abstract base class for denoising models.

    This class defines the interface for AR, Diffusion, and Flow-based parametrizations.
    """

    def __init__(
        self,
        config: DenoiserConfig,
    ):
        """
        Initialize the Denoiser with a configuration and optional dataset type.

        Parameters:
            config (Any): Configuration object for the model.
        """
        super().__init__(config)
        self.config = config
        self.vocab_size = config.vocab_size
        self.mask_token_id = config.mask_token_id
        self.pad_token_id = config.pad_token_id
        self.bos_token_id = config.bos_token_id
        self.eos_token_id = config.eos_token_id
        self.backbone = hydra.utils.instantiate(config.backbone_config)
        self.noise_schedule = hydra.utils.instantiate(config.noise_config)
        self.time_conditioned_backbone = (
            "noise" in inspect.getfullargspec(self.backbone.forward).args
        )

    @abstractmethod
    def _prepare_inputs(
        self,
        input_ids: torch.LongTensor,
        attention_mask: torch.FloatTensor | None = None,
        t: torch.FloatTensor | None = None,
    ) -> DenoiserInput:
        """
        Prepare inputs for the model.

        Parameters:
            input_ids (torch.Tensor): Input tensor to the model.
            attention_mask (Optional[torch.Tensor]): Attention mask for the model.
            t (Optional[torch.Tensor]): Time step for the model.

        Returns:
            Denoiser inputs.
        """
        raise NotImplementedError("Denoiser subclasses must implement _prepare_inputs")

    @abstractmethod
    def _compute_loss(
        self, model_output: torch.Tensor, denoiser_inputs: DenoiserInput, **kwargs: Any
    ) -> LossAndNllOutput:
        """
        Compute the loss for the denoising model.

        Parameters:
            model_output (torch.Tensor): Output tensor from self.forward.
            denoiser_inputs (DenoiserInput): Inputs passed to the denoiser model.

        Returns:
            LossAndNllOutput: loss (torch.FloatTensor) and nlls (torch.FloatTensor).
        """
        raise NotImplementedError("Denoiser subclasses must implement _compute_loss")

    def _forward(
        self,
        backbone_output: torch.Tensor,
        denoiser_inputs: DenoiserInput,
        **kwargs: Any,
    ) -> torch.Tensor:
        """
        Forward pass for the denoiser model to be implemented by subclasses.

        Some classes may need to override this method.

        Parameters:
            backbone_output (torch.Tensor): Output tensor from the backbone model.
            denoiser_inputs (DenoiserInput): Inputs passed to the denoiser model.

        Returns:
            Model outputs (torch.Tensor).
        """
        return torch.log_softmax(backbone_output, dim=-1)

    def _backbone_forward(self, denoiser_inputs: DenoiserInput, **kwargs: Any):
        """Forward pass for the backbone model (should return logits).

        Some classes may need to override this method.

        Parameters:
            denoiser_inputs (DenoiserInput): Inputs passed to the denoiser model.

        Returns:
            Backbone output (torch.Tensor).
        """
        if self.time_conditioned_backbone:
            return self.backbone(
                denoiser_inputs.xt,
                attention_mask=denoiser_inputs.attention_mask,
                noise=denoiser_inputs.alpha_t,
            )
        return self.backbone(
            denoiser_inputs.xt, attention_mask=denoiser_inputs.attention_mask, **kwargs
        )

    def forward(
        self,
        input_ids: torch.LongTensor,
        attention_mask: torch.FloatTensor | None = None,
        compute_loss: bool | None = True,
        **kwargs,
    ) -> DenoiserOutput:
        """
        Perform a forward pass through the denoising model and
        (optionally) compute the loss.

        Parameters:
            input_ids (torch.Tensor): Input tensor to the model.
            attention_mask (Optional[torch.Tensor]): Attention mask for the model.
            compute_loss (Optional[bool]): Flag to compute loss.

        Returns:
            DenoiserOutput
        """
        t = kwargs.pop("t", None)
        denoiser_inputs = self._prepare_inputs(
            input_ids=input_ids,
            attention_mask=attention_mask,
            t=t,
        )

        backbone_output = self._backbone_forward(denoiser_inputs, **kwargs)
        if isinstance(backbone_output, ModelOutput) and hasattr(
            backbone_output, "logits"
        ):
            backbone_output = backbone_output.logits
        model_output = self._forward(
            backbone_output,
            denoiser_inputs,
            **kwargs,
        )

        if compute_loss:
            loss_and_nll = self._compute_loss(
                model_output=model_output, denoiser_inputs=denoiser_inputs, **kwargs
            )
            loss = loss_and_nll.loss
            nlls = loss_and_nll.nlls
        else:
            loss, nlls = None, None
        return DenoiserOutput(
            model_output=model_output,
            tokens_mask=denoiser_inputs.attention_mask,
            loss=loss,
            nlls=nlls,
        )

    @staticmethod
    def _sample_categorical(categorical_probs):
        """Helper function to sample from a categorical distribution."""
        categorical_probs = categorical_probs.to(torch.float64)
        gumbel_norm = (
          1e-10
          - (torch.rand_like(categorical_probs) + 1e-10).log()).to(
            categorical_probs.dtype)
        return (categorical_probs / gumbel_norm).argmax(dim=-1)


    @abstractmethod
    def generate_samples(   # TODO: clean up signature and docstring
      self,
      batch_size: int,
      max_seq_len: int,
      num_steps: int,
      nucleus_p: float = 1.0,
      eps: float = 1e-5,
      device: str | None = None,
      disable_cache: bool = False,
      **kwargs: Any
    ) -> torch.Tensor:
        """Generates sample from denoising model.
        # TODO: will need to enable infilling / starting from partially noised sequences

        Args:
            batch_size (int): Batch size.
            max_seq_len (int): Maximum sequence length.
            num_steps (int): Number of sampling steps.
            nucleus_p (float, optional): Nucleus sampling probability.
                Defaults to 1.0 (i.e., no nucleus sampling)
            eps (float, optional): Minimum value for t. Defaults to 1e-5.
            device (str | None, optional): Device to use for computation.
                Defaults to None, which will select cuda (if available).
            disable_cache (bool, optional): Whether to disable caching.
                Defaults to False.
        Returns:
            torch.Tensor: Generated samples of token_ids (B, L).
        """
        raise NotImplementedError


class AR(Denoiser):
    """Denoiser class for autoregressive (AR) models."""

    def __init__(self, config: Any):
        super().__init__(config)
        self.time_conditioned_backbone = False

    def _prepare_inputs(
        self,
        input_ids: torch.LongTensor,
        attention_mask: torch.FloatTensor | None = None,
        t: torch.FloatTensor | None = None,
    ) -> DenoiserInput:
        # Prepare inputs for autoregressive model
        labels = copy.deepcopy(input_ids[..., 1:])

        input_ids = input_ids[..., :-1]
        if attention_mask is None:
            attention_mask = torch.ones_like(input_ids, dtype=torch.float)

        return DenoiserInput(
            xt=input_ids,
            x0=labels,
            attention_mask=attention_mask,
        )

    def _compute_loss(
        self, model_output: torch.Tensor, denoiser_inputs: DenoiserInput, **kwargs: Any
    ) -> LossAndNllOutput:
        # Shift labels
        loss = -torch.gather(model_output, -1, denoiser_inputs.x0).squeeze(-1)

        nlls = loss * denoiser_inputs.attention_mask
        count = denoiser_inputs.attention_mask.sum()

        batch_nll = nlls.sum()
        token_nll = batch_nll / count

        return LossAndNllOutput(loss=token_nll, nlls=nlls)

    def generate_samples(
        self,
        batch_size: int,
        max_seq_len: int,
        num_steps: int,
        nucleus_p: float = 1.0,
        eps: float = 1e-5,
        device: str | None = None,
        disable_cache: bool = False,
        **kwargs: Any,
    ) -> torch.Tensor:
        raise NotImplementedError


class D3PMConfig(DenoiserConfig):
    """Configuration class for D3PM models."""

    model_type = "d3pm"
    auto_map = {
        "AutoConfig": "denoiser.D3PMConfig",
        "AutoModel": "denoiser.D3PM",
    }

    def __init__(
        self,
        length: int | None = None,
        backbone_config: dict[str, Any] | None = None,
        noise_config: dict[str, Any] | None = None,
        tokenization_config: dict[str, Any] | None = None,
        T: int = 1000,
        diffusion_type: str = "absorbing",  # absorbing, uniform, ...
        **kwargs,
    ):
        super().__init__(
            length, backbone_config, noise_config, tokenization_config, **kwargs
        )
        self.diffusion_type = diffusion_type
        self.T = T


class D3PM(Denoiser):
    """Denoiser class for D3PM models.

    This class implements the Denoiser interface for D3PM models.
    """

    config_class = D3PMConfig

    def __init__(self, config: D3PMConfig):
        super().__init__(config)
        self.T = config.T

    def _sample_q_xt(self, x0: torch.Tensor, alpha_t: torch.Tensor) -> torch.Tensor:
        # TODO
        raise NotImplementedError

    def _prepare_inputs(
        self,
        input_ids: torch.LongTensor,
        attention_mask: torch.FloatTensor | None = None,
        t: torch.FloatTensor | None = None,
    ):
        # Prepare inputs for D3PM model
        if attention_mask is None:
            attention_mask = torch.ones_like(input_ids, dtype=torch.float)

        if t is None:
            t = torch.rand(input_ids.shape[0], device=input_ids.device)
        alpha_t, alpha_t_prime = self.noise_schedule(t)
        if alpha_t.ndim == 1:
            alpha_t = alpha_t[..., None]
            alpha_t_prime = alpha_t_prime[..., None]
        xt = self._sample_q_xt(input_ids, alpha_t)

        return DenoiserInput(
            xt=xt,
            x0=input_ids,
            attention_mask=attention_mask,
            t=t,
            alpha_t=alpha_t,
            alpha_t_prime=alpha_t_prime,
        )

    def _compute_loss(
        self, model_output: torch.Tensor, denoiser_inputs: DenoiserInput, **kwargs: Any
    ) -> LossAndNllOutput:
        dt = 1 / self.T
        t = kwargs.get("t", None)

        if torch.is_tensor(t):
            t = t[:, None]
            assert t.ndim == 2
            t = t.clamp(0.0, 1.0 - 1e-4)
        alpha_t = 1 - t + torch.zeros_like(denoiser_inputs.x0)
        alpha_s = 1 - (t - dt) + torch.zeros_like(denoiser_inputs.x0)

        log_x_theta_at_x0 = torch.gather(
            model_output, -1, denoiser_inputs.x0[:, :, None]
        ).squeeze(-1)
        log_x_theta_at_m = model_output[:, :, self.mask_token_id]
        x_theta_at_m = log_x_theta_at_m.exp()

        term_1_coef = dt / t
        term_1_log_nr = torch.log(alpha_t * x_theta_at_m / t + 1)
        term_1_log_dr = log_x_theta_at_x0

        term_2_coef = 1 - dt / t
        term_2_log_nr = term_1_log_nr
        term_2_log_dr = torch.log(alpha_s * x_theta_at_m / (t - dt) + 1)

        L_vb_masked = term_1_coef * (term_1_log_nr - term_1_log_dr) + term_2_coef * (
            term_2_log_nr - term_2_log_dr
        )

        L_vb = L_vb_masked * (denoiser_inputs.xt == self.mask_token_id)
        loss = self.T * L_vb
        nlls = loss * denoiser_inputs.attention_mask
        count = denoiser_inputs.attention_mask.sum()

        batch_nll = nlls.sum()
        token_nll = batch_nll / count

        return LossAndNllOutput(loss=token_nll, nlls=nlls)

    def _sample_prior(self, device, batch_size, length):
        """Samples from prior / limiting distribution."""
        raise NotImplementedError

    def _compute_posterior(
      self,
      x: torch.Tensor,
      alpha_t: torch.Tensor,
      alpha_s: torch.Tensor,
    ) -> torch.Tensor:
        """Computes posterior / approximate posterior q(x_s | x_t, x),
            where x represents clean sequence (as one-hots) or the output of the
            denoising model.

        Args:
            x (torch.Tensor): True (one-hot) / predicted clean signal (B, L, V).
            alpha_t (torch.Tensor): Noise schedule parameter at time t (B, 1, 1).
            alpha_s (torch.Tensor): Noise schedule parameter at time s (B, 1, 1).
        """
        raise NotImplementedError

    def _generate_unconditional(  # TODO add CBG and CFG generation
      self,
      alpha_t: torch.Tensor,
      alpha_s: torch.Tensor,
      nucleus_p: float,
      denoiser_inputs: DenoiserInput | None = None,
      cache: Dict[str, torch.Tensor] | None = None
    ) -> Tuple[torch.Tensor, Dict[str, torch.Tensor]]:
        if cache is None:
            backbone_output = self._backbone_forward(denoiser_inputs)
            if isinstance(backbone_output, ModelOutput) and hasattr(
              backbone_output, "logits"
            ):
                backbone_output = backbone_output.logits
            log_x_theta = self._forward(
                backbone_output,
                denoiser_inputs,
            ) # should be the log(x_\theta) with the shape of (B, Seq, Vocab)
            x_theta = log_x_theta.exp()
            if nucleus_p < 1:
                sorted_probs, sorted_indices = torch.sort(
                    x_theta, descending=True, dim=-1)
                cumulative_probs = torch.cumsum(sorted_probs, dim=-1)
                top_p_mask = cumulative_probs <= nucleus_p
                top_p_mask[..., 0] = True
                nucleus_probs = sorted_probs * top_p_mask
                nucleus_probs /= nucleus_probs.sum(dim=-1, keepdim=True)
                x_theta = torch.zeros_like(
                    x_theta).scatter_(-1, sorted_indices, nucleus_probs)
        else:
            x_theta = cache["x_theta"]
        q_xs = self._compute_posterior(x_theta, alpha_t, alpha_s)
        cache = {"x_theta": x_theta}
        return q_xs, cache

    def generate_samples(
      self,
      batch_size: int,
      length: int,
      num_steps: int,
      nucleus_p: float = 1.0,
      eps: float = 1e-5,
      device: str | None = None,
      disable_cache: bool = False,
      **kwargs: Any
    ) -> torch.Tensor:
        device = device if device is not None else (
            "cuda" if torch.cuda.is_available() else "cpu"
        )
        xt = self._sample_prior(device, batch_size, length)
        timesteps = torch.linspace(1, eps, num_steps + 1, device=device)
        dt = (1 - eps) / num_steps
        pbar = tqdm(range(num_steps), desc='Sampling', leave=False)
        NFEs = 0
        cache = None
        for i in pbar:
            t = timesteps[i]
            if self.T > 0:
                t = (t * self.T).to(torch.int)
                t = t / self.T
                t += (1 / self.T)
            if cache is None:
                NFEs += 1
            # t is 0-dim tensor, reshape to (1, 1, 1) for broadcasting
            alpha_t, _ = self.noise_schedule(t)[None, None, None]
            alpha_s, _ = self.noise_schedule(t - dt)[None, None, None]
            # prepare backbone inputs
            attention_mask = torch.ones_like(xt, dtype=torch.float) if cache is None \
                else None
            denoiser_inputs = DenoiserInput(
                xt=xt,
                attention_mask=attention_mask,
                alpha_t=alpha_t
            )
            q_xs, cache = self._generate_unconditional(
                alpha_t=alpha_t,
                alpha_s=alpha_s,
                nucleus_p=nucleus_p,
                denoiser_inputs=denoiser_inputs,
                cache=cache
            )
            xs = self._sample_categorical(q_xs)
            pbar.set_postfix(
                NFEs=NFEs,
                prob_check=(q_xs.sum() / xt.numel()).item(),
                nan_check=bool(q_xs.isnan().sum() > 0)
            )
            if not torch.allclose(xs, xt) or not disable_cache:
                cache = None
            xt = xs
        return xt


class MDLMConfig(D3PMConfig):
    """Configuration class for MDLM models."""

    model_type = "mdlm"
    auto_map = {
        "AutoConfig": "denoiser.MDLMConfig",
        "AutoModel": "denoiser.MDLM",
    }


class MDLM(D3PM):
    """Denoiser class for MDLM models."""

    config_class = MDLMConfig

    def __init__(self, config: MDLMConfig):
        super().__init__(config)
        self.neg_infinity = -1e12

    def _sample_q_xt(self, x0: torch.Tensor, alpha_t: torch.Tensor) -> torch.Tensor:
        move_indices = torch.rand(*x0.shape, device=x0.device) < (1.0 - alpha_t)
        return torch.where(move_indices, self.mask_token_id, x0)

    def _forward(
        self, backbone_output: torch.Tensor, denoiser_inputs: DenoiserInput, **kwargs
    ) -> torch.Tensor:
        # Zero-mask probability
        mask = (
            torch.arange(backbone_output.shape[-1], device=backbone_output.device)
            == self.mask_token_id
        ).view(1, 1, -1)  # unsqueeze for broadcast to (batch, seq_len, vocab_size)
        log_probs = torch.where(
            mask, backbone_output + self.neg_infinity, backbone_output
        )
        log_probs = log_probs - torch.logsumexp(log_probs, dim=-1, keepdim=True)

        # Copy-over unmasked: For the log_probs of the unmasked tokens, set all values
        # to -infinity except for the indices corresponding to
        # the unmasked tokens.
        unmasked_indices = denoiser_inputs.xt != self.mask_token_id
        log_probs[unmasked_indices] = self.neg_infinity
        log_probs[unmasked_indices, denoiser_inputs.xt[unmasked_indices]] = 0
        return log_probs

    def _compute_loss(
        self, model_output: torch.Tensor, denoiser_inputs: DenoiserInput, **kwargs: Any
    ) -> LossAndNllOutput:
        log_p_theta = torch.gather(
            input=model_output, dim=-1, index=denoiser_inputs.x0[:, :, None]
        ).squeeze(-1)

        loss = (
            -log_p_theta * denoiser_inputs.alpha_t_prime / (1 - denoiser_inputs.alpha_t)
        )

        nlls = loss * denoiser_inputs.attention_mask
        count = denoiser_inputs.attention_mask.sum()

        batch_nll = nlls.sum()
        token_nll = batch_nll / count
        return LossAndNllOutput(loss=token_nll, nlls=nlls)

    def _sample_prior(self, device, batch_size, length):
        return self.mask_token_id * torch.ones(
            (batch_size, length), dtype=torch.int64, device=device)

    def _compute_posterior(self, x_theta, alpha_t, alpha_s):
        q_xs = x_theta * (alpha_s - alpha_t) / (1 - alpha_t)
        q_xs[:, :, self.mask_token_id] = (1 - alpha_s) / (1 - alpha_t)
        return q_xs

# TODO
# class UDLM(D3PM):


# TODO
# class SEDD(Denoiser):


# TODO
# class DFM(Denoiser):<|MERGE_RESOLUTION|>--- conflicted
+++ resolved
@@ -4,16 +4,12 @@
 from abc import ABC, abstractmethod
 from collections import OrderedDict
 from dataclasses import dataclass
-<<<<<<< HEAD
 from pathlib import Path
-from typing import Any
-=======
-from typing import Any, Dict, Tuple, Optional
-from tqdm import tqdm
->>>>>>> 1aeed4d5
+from typing import Any, Dict, Optional, Tuple
 
 import hydra.utils
 import torch
+from tqdm import tqdm
 from transformers import PretrainedConfig, PreTrainedModel
 from transformers.modeling_outputs import ModelOutput
 
@@ -259,24 +255,22 @@
     def _sample_categorical(categorical_probs):
         """Helper function to sample from a categorical distribution."""
         categorical_probs = categorical_probs.to(torch.float64)
-        gumbel_norm = (
-          1e-10
-          - (torch.rand_like(categorical_probs) + 1e-10).log()).to(
-            categorical_probs.dtype)
+        gumbel_norm = (1e-10 - (torch.rand_like(categorical_probs) + 1e-10).log()).to(
+            categorical_probs.dtype
+        )
         return (categorical_probs / gumbel_norm).argmax(dim=-1)
 
-
     @abstractmethod
-    def generate_samples(   # TODO: clean up signature and docstring
-      self,
-      batch_size: int,
-      max_seq_len: int,
-      num_steps: int,
-      nucleus_p: float = 1.0,
-      eps: float = 1e-5,
-      device: str | None = None,
-      disable_cache: bool = False,
-      **kwargs: Any
+    def generate_samples(  # TODO: clean up signature and docstring
+        self,
+        batch_size: int,
+        max_seq_len: int,
+        num_steps: int,
+        nucleus_p: float = 1.0,
+        eps: float = 1e-5,
+        device: str | None = None,
+        disable_cache: bool = False,
+        **kwargs: Any,
     ) -> torch.Tensor:
         """Generates sample from denoising model.
         # TODO: will need to enable infilling / starting from partially noised sequences
@@ -467,10 +461,10 @@
         raise NotImplementedError
 
     def _compute_posterior(
-      self,
-      x: torch.Tensor,
-      alpha_t: torch.Tensor,
-      alpha_s: torch.Tensor,
+        self,
+        x: torch.Tensor,
+        alpha_t: torch.Tensor,
+        alpha_s: torch.Tensor,
     ) -> torch.Tensor:
         """Computes posterior / approximate posterior q(x_s | x_t, x),
             where x represents clean sequence (as one-hots) or the output of the
@@ -484,34 +478,36 @@
         raise NotImplementedError
 
     def _generate_unconditional(  # TODO add CBG and CFG generation
-      self,
-      alpha_t: torch.Tensor,
-      alpha_s: torch.Tensor,
-      nucleus_p: float,
-      denoiser_inputs: DenoiserInput | None = None,
-      cache: Dict[str, torch.Tensor] | None = None
+        self,
+        alpha_t: torch.Tensor,
+        alpha_s: torch.Tensor,
+        nucleus_p: float,
+        denoiser_inputs: DenoiserInput | None = None,
+        cache: Dict[str, torch.Tensor] | None = None,
     ) -> Tuple[torch.Tensor, Dict[str, torch.Tensor]]:
         if cache is None:
             backbone_output = self._backbone_forward(denoiser_inputs)
             if isinstance(backbone_output, ModelOutput) and hasattr(
-              backbone_output, "logits"
+                backbone_output, "logits"
             ):
                 backbone_output = backbone_output.logits
             log_x_theta = self._forward(
                 backbone_output,
                 denoiser_inputs,
-            ) # should be the log(x_\theta) with the shape of (B, Seq, Vocab)
+            )  # should be the log(x_\theta) with the shape of (B, Seq, Vocab)
             x_theta = log_x_theta.exp()
             if nucleus_p < 1:
                 sorted_probs, sorted_indices = torch.sort(
-                    x_theta, descending=True, dim=-1)
+                    x_theta, descending=True, dim=-1
+                )
                 cumulative_probs = torch.cumsum(sorted_probs, dim=-1)
                 top_p_mask = cumulative_probs <= nucleus_p
                 top_p_mask[..., 0] = True
                 nucleus_probs = sorted_probs * top_p_mask
                 nucleus_probs /= nucleus_probs.sum(dim=-1, keepdim=True)
-                x_theta = torch.zeros_like(
-                    x_theta).scatter_(-1, sorted_indices, nucleus_probs)
+                x_theta = torch.zeros_like(x_theta).scatter_(
+                    -1, sorted_indices, nucleus_probs
+                )
         else:
             x_theta = cache["x_theta"]
         q_xs = self._compute_posterior(x_theta, alpha_t, alpha_s)
@@ -519,23 +515,25 @@
         return q_xs, cache
 
     def generate_samples(
-      self,
-      batch_size: int,
-      length: int,
-      num_steps: int,
-      nucleus_p: float = 1.0,
-      eps: float = 1e-5,
-      device: str | None = None,
-      disable_cache: bool = False,
-      **kwargs: Any
+        self,
+        batch_size: int,
+        length: int,
+        num_steps: int,
+        nucleus_p: float = 1.0,
+        eps: float = 1e-5,
+        device: str | None = None,
+        disable_cache: bool = False,
+        **kwargs: Any,
     ) -> torch.Tensor:
-        device = device if device is not None else (
-            "cuda" if torch.cuda.is_available() else "cpu"
+        device = (
+            device
+            if device is not None
+            else ("cuda" if torch.cuda.is_available() else "cpu")
         )
         xt = self._sample_prior(device, batch_size, length)
         timesteps = torch.linspace(1, eps, num_steps + 1, device=device)
         dt = (1 - eps) / num_steps
-        pbar = tqdm(range(num_steps), desc='Sampling', leave=False)
+        pbar = tqdm(range(num_steps), desc="Sampling", leave=False)
         NFEs = 0
         cache = None
         for i in pbar:
@@ -543,32 +541,31 @@
             if self.T > 0:
                 t = (t * self.T).to(torch.int)
                 t = t / self.T
-                t += (1 / self.T)
+                t += 1 / self.T
             if cache is None:
                 NFEs += 1
             # t is 0-dim tensor, reshape to (1, 1, 1) for broadcasting
             alpha_t, _ = self.noise_schedule(t)[None, None, None]
             alpha_s, _ = self.noise_schedule(t - dt)[None, None, None]
             # prepare backbone inputs
-            attention_mask = torch.ones_like(xt, dtype=torch.float) if cache is None \
-                else None
+            attention_mask = (
+                torch.ones_like(xt, dtype=torch.float) if cache is None else None
+            )
             denoiser_inputs = DenoiserInput(
-                xt=xt,
-                attention_mask=attention_mask,
-                alpha_t=alpha_t
+                xt=xt, attention_mask=attention_mask, alpha_t=alpha_t
             )
             q_xs, cache = self._generate_unconditional(
                 alpha_t=alpha_t,
                 alpha_s=alpha_s,
                 nucleus_p=nucleus_p,
                 denoiser_inputs=denoiser_inputs,
-                cache=cache
+                cache=cache,
             )
             xs = self._sample_categorical(q_xs)
             pbar.set_postfix(
                 NFEs=NFEs,
                 prob_check=(q_xs.sum() / xt.numel()).item(),
-                nan_check=bool(q_xs.isnan().sum() > 0)
+                nan_check=bool(q_xs.isnan().sum() > 0),
             )
             if not torch.allclose(xs, xt) or not disable_cache:
                 cache = None
@@ -640,13 +637,15 @@
 
     def _sample_prior(self, device, batch_size, length):
         return self.mask_token_id * torch.ones(
-            (batch_size, length), dtype=torch.int64, device=device)
+            (batch_size, length), dtype=torch.int64, device=device
+        )
 
     def _compute_posterior(self, x_theta, alpha_t, alpha_s):
         q_xs = x_theta * (alpha_s - alpha_t) / (1 - alpha_t)
         q_xs[:, :, self.mask_token_id] = (1 - alpha_s) / (1 - alpha_t)
         return q_xs
 
+
 # TODO
 # class UDLM(D3PM):
 
